# coding: utf-8
# Copyright (c) Pymatgen Development Team.
# Distributed under the terms of the MIT License.


import logging
import copy
import numpy as np
from monty.json import MSONable
from pymatgen.analysis.graphs import MoleculeGraph, MolGraphSplitError, isomorphic
from pymatgen.analysis.local_env import OpenBabelNN
from pymatgen.io.babel import BabelMolAdaptor


__author__ = "Samuel Blau"
__copyright__ = "Copyright 2018, The Materials Project"
__version__ = "1.0"
__maintainer__ = "Samuel Blau"
__email__ = "samblau1@gmail.com"
__status__ = "Alpha"
__date__ = "9/7/18"


logger = logging.getLogger(__name__)


class Fragmenter(MSONable):

    def __init__(self, molecule, edges=None, depth=1, open_rings=True, metal_edge_extender=False, opt_steps=10000, use_igraph=True, prev_unique_frag_dict=None):
        """
        Standard constructor for molecule fragmentation

        Args:
            molecule (Molecule): The molecule to fragment
            edges (list): List of index pairs that define graph edges, aka molecule bonds. If not
                          set, edges will be determined with OpenBabel.
            depth (int): The number of levels of iterative fragmentation to perform, where each
                         level will include fragments obtained by breaking one bond of a fragment
                         one level up. Defaults to 1. However, if set to 0, instead all possible
                         fragments are generated using an alternative, non-iterative scheme.
            open_rings (bool): Whether or not to open any rings encountered during fragmentation.
                               Defaults to False. If true, any bond that fails to yield disconnected
                               graphs when broken is instead removed and the entire structure is
                               optimized with OpenBabel in order to obtain a good initial guess for
                               an opened geometry that can then be put back into QChem to be
                               optimized without the ring just reforming.
            opt_steps (int): Number of optimization steps when opening rings. Defaults to 1000.

        """
        self.assume_previous_thoroughness = True
        self.open_rings = open_rings
        self.opt_steps = opt_steps
        self.use_igraph = use_igraph

        if edges is None:
            self.mol_graph = MoleculeGraph.with_local_env_strategy(molecule, OpenBabelNN(),
                                                                   reorder=False,
                                                                   extend_structure=False)
        else:
            edges = {(e[0], e[1]): None for e in edges}
            self.mol_graph = MoleculeGraph.with_edges(molecule, edges)

<<<<<<< HEAD
        # if "Li" in molecule.composition or "Mg" in molecule.composition:
        #     print("Extending lithium and magnesium edges to ensure that we capture coordination to nearby oxygens or nitrogens.")
        #     if self.open_rings:
        #         print("WARNING: Metal edge extension while opening rings can yeild unphysical fragments!")
        #     self._metal_edge_extender()
=======
        if ("Li" in molecule.composition or "Mg" in molecule.composition) and metal_edge_extender:
            print("Extending lithium and magnesium edges to ensure that we capture coordination to nearby oxygens or nitrogens.")
            if self.open_rings:
                print("WARNING: Metal edge extension while opening rings can yeild unphysical fragments!")
            self._metal_edge_extender()
>>>>>>> 8b1f7443

        self.prev_unique_frag_dict = prev_unique_frag_dict or {}
        self.new_unique_frag_dict = {}

        if depth == 0: # Non-iterative, find all possible fragments:

            # Find all unique fragments besides those involving ring opening
            self.all_unique_frag_dict = self.mol_graph.build_unique_fragments(self.use_igraph)

            # Then, if self.open_rings is True, open all rings present in self.unique_fragments
            # in order to capture all unique fragments that require ring opening.
            if self.open_rings:
                self._open_all_rings()

            if self.prev_unique_frag_dict == {}:
                self.new_unique_frag_dict = self.all_unique_frag_dict
            else:
                for frag_key in self.all_unique_frag_dict:
                    if frag_key not in self.prev_unique_frag_dict:
                        self.new_unique_frag_dict[frag_key] = copy.deepcopy(self.all_unique_frag_dict[frag_key])
                    else:
                        for fragment in self.all_unique_frag_dict[frag_key]:
                            found = False
                            for prev_frag in self.prev_unique_frag_dict[frag_key]:
                                if isomorphic(fragment.graph,prev_frag.graph,self.use_igraph):
                                    found = True
                                    break
                            if not found:
                                if frag_key not in self.new_unique_frag_dict:
                                    self.new_unique_frag_dict[frag_key] = [fragment]
                                else:
                                    self.new_unique_frag_dict[frag_key].append(fragment)
                            
        else: # Iterative fragment generation:
            self.level_unique_frag_dict = {}
            self.fragments_by_level = {}

            # Loop through the number of levels,
            for level in range(depth):
                # If on the first level, perform one level of fragmentation on the principle molecule graph:
                if level == 0:
                    self.fragments_by_level["0"] = self._fragment_one_level({str(self.mol_graph.molecule.composition.alphabetical_formula)+" E"+str(len(self.mol_graph.graph.edges())): [self.mol_graph]})
                else:
                    num_frags_prev_level = 0
                    for key in self.fragments_by_level[str(level-1)]:
                        num_frags_prev_level += len(self.fragments_by_level[str(level-1)][key])
                    if num_frags_prev_level == 0:
                        # Nothing left to fragment, so exit the loop:
                        break
                    else: # If not on the first level, and there are fragments present in the previous level, then
                          # perform one level of fragmentation on all fragments present in the previous level:
                        self.fragments_by_level[str(level)] = self._fragment_one_level(self.fragments_by_level[str(level-1)])
            if self.prev_unique_frag_dict == {}:
                self.new_unique_frag_dict = copy.deepcopy(self.level_unique_frag_dict)
            else:
                for frag_key in self.level_unique_frag_dict:
                    if frag_key not in self.prev_unique_frag_dict:
                        self.new_unique_frag_dict[frag_key] = copy.deepcopy(self.level_unique_frag_dict[frag_key])
                    else:
                        for fragment in self.level_unique_frag_dict[frag_key]:
                            found = False
                            for prev_frag in self.prev_unique_frag_dict[frag_key]:
                                if isomorphic(fragment.graph,prev_frag.graph,self.use_igraph):
                                    found = True
                            if not found:
                                if frag_key not in self.new_unique_frag_dict:
                                    self.new_unique_frag_dict[frag_key] = [fragment]
                                else:
                                    self.new_unique_frag_dict[frag_key].append(fragment)

        self.new_unique_fragments = 0
        for frag_key in self.new_unique_frag_dict:
            self.new_unique_fragments += len(self.new_unique_frag_dict[frag_key])

        if self.prev_unique_frag_dict == {}:
            self.unique_frag_dict = self.new_unique_frag_dict
            self.total_unique_fragments = self.new_unique_fragments
        else:
            self.unique_frag_dict = copy.deepcopy(self.prev_unique_frag_dict)
            for frag_key in self.new_unique_frag_dict:
                if frag_key in self.unique_frag_dict:
                    for new_frag in self.new_unique_frag_dict[frag_key]:
                        self.unique_frag_dict[frag_key].append(new_frag)
                else:
                    self.unique_frag_dict[frag_key] = copy.deepcopy(self.new_unique_frag_dict[frag_key])

            self.total_unique_fragments = 0
            for frag_key in self.unique_frag_dict:
                self.total_unique_fragments += len(self.unique_frag_dict[frag_key])

    def _metal_edge_extender(self):
        metal_sites = {"Li": {}, "Mg": {}}
        num_new_edges = 0
        for idx in self.mol_graph.graph.nodes():
            if self.mol_graph.graph.nodes()[idx]["specie"] in metal_sites:
                metal_sites[self.mol_graph.graph.nodes()[idx]["specie"]][idx] = [site[2] for site in self.mol_graph.get_connected_sites(idx)]
        for metal in metal_sites:
            for idx in metal_sites[metal]:
                for ii,site in enumerate(self.mol_graph.molecule):
                    if ii != idx and ii not in metal_sites[metal][idx]:
                        if str(site.specie) == "O" or str(site.specie) == "N":
                            if site.distance(self.mol_graph.molecule[idx]) < 2.5:
                                self.mol_graph.add_edge(idx,ii)
                                num_new_edges += 1
                                metal_sites[metal][idx].append(ii)
        total_metal_edges = 0
        for metal in metal_sites:
            for idx in metal_sites[metal]:
                total_metal_edges += len(metal_sites[metal][idx])
        if total_metal_edges == 0:
            for metal in metal_sites:
                for idx in metal_sites[metal]:
                    for ii,site in enumerate(self.mol_graph.molecule):
                        if ii != idx and ii not in metal_sites[metal][idx]:
                            if str(site.specie) == "O" or str(site.specie) == "N":
                                if site.distance(self.mol_graph.molecule[idx]) < 3.5:
                                    self.mol_graph.add_edge(idx,ii)
                                    num_new_edges += 1
                                    metal_sites[metal][idx].append(ii)
        total_metal_edges = 0
        for metal in metal_sites:
            for idx in metal_sites[metal]:
                total_metal_edges += len(metal_sites[metal][idx])
        print("Metal edge extension added", num_new_edges, "new edges.")
        print("Total of", total_metal_edges, "metal edges.")

    def _fragment_one_level(self, old_frag_dict):
        """
        Perform one step of iterative fragmentation on a list of molecule graphs. Loop through the graphs,
        then loop through each graph's edges and attempt to remove that edge in order to obtain two
        disconnected subgraphs, aka two new fragments. If successful, check to see if the new fragments
        are already present in self.unique_fragments, and append them if not. If unsucessful, we know
        that edge belongs to a ring. If we are opening rings, do so with that bond, and then again
        check if the resulting fragment is present in self.unique_fragments and add it if it is not.
        """
        new_frag_dict = {}
        for old_frag_key in old_frag_dict:
            for old_frag in old_frag_dict[old_frag_key]:
                for edge in old_frag.graph.edges:
                    bond = [(edge[0],edge[1])]
                    try:
                        fragments = old_frag.split_molecule_subgraphs(bond, allow_reverse=True)
                        for fragment in fragments:
                            new_frag_key = str(fragment.molecule.composition.alphabetical_formula)+" E"+str(len(fragment.graph.edges()))
                            proceed = True
                            if self.assume_previous_thoroughness and self.prev_unique_frag_dict != {}:
                                if new_frag_key in self.prev_unique_frag_dict:
                                    for unique_fragment in self.prev_unique_frag_dict[new_frag_key]:
                                        if isomorphic(unique_fragment.graph,fragment.graph,self.use_igraph):
                                            proceed = False
                                            break
                            if proceed:
                                if new_frag_key not in self.level_unique_frag_dict:
                                    self.level_unique_frag_dict[new_frag_key] = [fragment]
                                    new_frag_dict[new_frag_key] = [fragment]
                                else:
                                    found = False
                                    for unique_fragment in self.level_unique_frag_dict[new_frag_key]:
                                        if isomorphic(unique_fragment.graph,fragment.graph,self.use_igraph):
                                            found = True
                                            break
                                    if not found:
                                        self.level_unique_frag_dict[new_frag_key].append(fragment)
                                        if new_frag_key in new_frag_dict:
                                            new_frag_dict[new_frag_key].append(fragment)
                                        else:
                                            new_frag_dict[new_frag_key] = [fragment]
                    except MolGraphSplitError:
                        if self.open_rings:
                            fragment = open_ring(old_frag, bond, self.opt_steps)
                            new_frag_key = str(fragment.molecule.composition.alphabetical_formula)+" E"+str(len(fragment.graph.edges()))
                            proceed = True
                            if self.assume_previous_thoroughness and self.prev_unique_frag_dict != {}:
                                if new_frag_key in self.prev_unique_frag_dict:
                                    for unique_fragment in self.prev_unique_frag_dict[new_frag_key]:
                                        if isomorphic(unique_fragment.graph,fragment.graph,self.use_igraph):
                                            proceed = False
                                            break
                            if proceed:
                                if new_frag_key not in self.level_unique_frag_dict:
                                    self.level_unique_frag_dict[new_frag_key] = [fragment]
                                    new_frag_dict[new_frag_key] = [fragment]
                                else:
                                    found = False
                                    for unique_fragment in self.level_unique_frag_dict[new_frag_key]:
                                        if isomorphic(unique_fragment.graph,fragment.graph,self.use_igraph):
                                            found = True
                                            break
                                    if not found:
                                        self.level_unique_frag_dict[new_frag_key].append(fragment)
                                        if new_frag_key in new_frag_dict:
                                            new_frag_dict[new_frag_key].append(fragment)
                                        else:
                                            new_frag_dict[new_frag_key] = [fragment]
        return new_frag_dict

    def _open_all_rings(self):
        """
        Having already generated all unique fragments that did not require ring opening,
        now we want to also obtain fragments that do require opening. We achieve this by
        looping through all unique fragments and opening each bond present in any ring
        we find. We also temporarily add the principle molecule graph to self.unique_fragments
        so that its rings are opened as well.
        """
        mol_key = str(self.mol_graph.molecule.composition.alphabetical_formula)+" E"+str(len(self.mol_graph.graph.edges()))
        self.all_unique_frag_dict[mol_key] = [self.mol_graph]
        new_frag_keys = {"0":[]}
        new_frag_key_dict = {}
        for key in self.all_unique_frag_dict:
            for fragment in self.all_unique_frag_dict[key]:
                ring_edges = fragment.find_rings()
                if ring_edges != []:
                    for bond in ring_edges[0]:
                        new_fragment = open_ring(fragment, [bond], self.opt_steps)
                        frag_key = str(new_fragment.molecule.composition.alphabetical_formula)+" E"+str(len(new_fragment.graph.edges()))
                        if frag_key not in self.all_unique_frag_dict:
                            if frag_key not in new_frag_keys["0"]:
                                new_frag_keys["0"].append(copy.deepcopy(frag_key))
                                new_frag_key_dict[frag_key] = copy.deepcopy([new_fragment])
                            else:
                                found = False
                                for unique_fragment in new_frag_key_dict[frag_key]:
                                    if isomorphic(unique_fragment.graph,new_fragment.graph,self.use_igraph):
                                        found = True
                                        break
                                if not found:
                                    new_frag_key_dict[frag_key].append(copy.deepcopy(new_fragment))
                        else:
                            found = False
                            for unique_fragment in self.all_unique_frag_dict[frag_key]:
                                if isomorphic(unique_fragment.graph,new_fragment.graph,self.use_igraph):
                                    found = True
                                    break
                            if not found:
                                self.all_unique_frag_dict[frag_key].append(copy.deepcopy(new_fragment))
        for key in new_frag_key_dict:
            self.all_unique_frag_dict[key] = copy.deepcopy(new_frag_key_dict[key])
        idx = 0
        while len(new_frag_keys[str(idx)]) != 0:
            new_frag_key_dict = {}
            idx += 1
            new_frag_keys[str(idx)] = []
            for key in new_frag_keys[str(idx-1)]:
                for fragment in self.all_unique_frag_dict[key]:
                    ring_edges = fragment.find_rings()
                    if ring_edges != []:
                        for bond in ring_edges[0]:
                            new_fragment = open_ring(fragment, [bond], self.opt_steps)
                            frag_key = str(new_fragment.molecule.composition.alphabetical_formula)+" E"+str(len(new_fragment.graph.edges()))
                            if frag_key not in self.all_unique_frag_dict:
                                if frag_key not in new_frag_keys[str(idx)]:
                                    new_frag_keys[str(idx)].append(copy.deepcopy(frag_key))
                                    new_frag_key_dict[frag_key] = copy.deepcopy([new_fragment])
                                else:
                                    found = False
                                    for unique_fragment in new_frag_key_dict[frag_key]:
                                        if isomorphic(unique_fragment.graph,new_fragment.graph,self.use_igraph):
                                            found = True
                                            break
                                    if not found:
                                        new_frag_key_dict[frag_key].append(copy.deepcopy(new_fragment))
                            else:
                                found = False
                                for unique_fragment in self.all_unique_frag_dict[frag_key]:
                                    if isomorphic(unique_fragment.graph,new_fragment.graph,self.use_igraph):
                                        found = True
                                        break
                                if not found:
                                    self.all_unique_frag_dict[frag_key].append(copy.deepcopy(new_fragment))
            for key in new_frag_key_dict:
                self.all_unique_frag_dict[key] = copy.deepcopy(new_frag_key_dict[key])
        self.all_unique_frag_dict.pop(mol_key)

def open_ring(mol_graph, bond, opt_steps):
    """
    Function to actually open a ring using OpenBabel's local opt. Given a molecule
    graph and a bond, convert the molecule graph into an OpenBabel molecule, remove
    the given bond, perform the local opt with the number of steps determined by
    self.steps, and then convert the resulting structure back into a molecule graph
    to be returned.
    """
    obmol = BabelMolAdaptor.from_molecule_graph(mol_graph)
    obmol.remove_bond(bond[0][0]+1, bond[0][1]+1)
    obmol.localopt(steps=opt_steps,forcefield='uff')
    return MoleculeGraph.with_local_env_strategy(obmol.pymatgen_mol, OpenBabelNN(), reorder=False, extend_structure=False)<|MERGE_RESOLUTION|>--- conflicted
+++ resolved
@@ -60,19 +60,11 @@
             edges = {(e[0], e[1]): None for e in edges}
             self.mol_graph = MoleculeGraph.with_edges(molecule, edges)
 
-<<<<<<< HEAD
-        # if "Li" in molecule.composition or "Mg" in molecule.composition:
-        #     print("Extending lithium and magnesium edges to ensure that we capture coordination to nearby oxygens or nitrogens.")
-        #     if self.open_rings:
-        #         print("WARNING: Metal edge extension while opening rings can yeild unphysical fragments!")
-        #     self._metal_edge_extender()
-=======
         if ("Li" in molecule.composition or "Mg" in molecule.composition) and metal_edge_extender:
             print("Extending lithium and magnesium edges to ensure that we capture coordination to nearby oxygens or nitrogens.")
             if self.open_rings:
                 print("WARNING: Metal edge extension while opening rings can yeild unphysical fragments!")
             self._metal_edge_extender()
->>>>>>> 8b1f7443
 
         self.prev_unique_frag_dict = prev_unique_frag_dict or {}
         self.new_unique_frag_dict = {}
