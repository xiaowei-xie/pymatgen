--- conflicted
+++ resolved
@@ -117,10 +117,7 @@
         incar = self.paramset.get_incar(struct)
         self.assertEqual(incar['MAGMOM'], [4.1, 5])
         incar = self.mpnscfparamsetl.get_incar(struct)
-<<<<<<< HEAD
-=======
         self.assertEqual(incar.get('MAGMOM', None), None)
->>>>>>> 872c4922
 
         struct = Structure(lattice, ["Mn3+", "Mn4+"], coords)
         incar = self.mitparamset.get_incar(struct)
