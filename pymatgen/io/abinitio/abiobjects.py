#!/usr/bin/env python

"""
Low-level objects providing an abstraction for the objects involved in the
calculation.
"""

from __future__ import division, print_function

import collections
import numpy as np
import os.path
import abc

from pprint import pformat

from pymatgen.util.decorators import singleton
from pymatgen.core.design_patterns import Enum, AttrDict
from pymatgen.core.units import any2Ha
from pymatgen.core.physical_constants import Ang2Bohr, Bohr2Ang
from pymatgen.serializers.json_coders import MSONable
from pymatgen.symmetry.finder import SymmetryFinder
from pymatgen.core.structure import Structure, Molecule
from pymatgen.io.smartio import read_structure

from .netcdf import structure_from_etsf_file

###############################################################################


class AbivarAble(object):
    """
    An AbivarAble object provides a method to_abivars that returns a dictionary
    with the abinit variables.
    """
    __metaclass__ = abc.ABCMeta

    @abc.abstractmethod
    def to_abivars(self):
        """
        Returns a dictionary with the abinit variables.
        """

    def __str__(self):
        return pformat(self.to_abivars(), indent=1, width=80, depth=None)


@singleton
class MandatoryVariable(object):
    """
    Singleton used to tag mandatory variables, just because I can use
    the cool syntax: variable is MANDATORY!
    """


@singleton
class DefaultVariable(object):
    """
    Singleton used to tag variables that will have the default value
    """

MANDATORY = MandatoryVariable()
DEFAULT = DefaultVariable()

###############################################################################


class SpinMode(collections.namedtuple('SpinMode', "mode nsppol nspinor nspden"),
               AbivarAble):
    """
    Different configurations of the electron density as implemented in abinit:
    One can use asspinmode to construct the object via SpinMode.asspinmode
    (string) where string can assume the values:

        - polarized
        - unpolarized
        - afm (anti-ferromagnetic)
        - spinor (non-collinear magnetism)
        - spinor_nomag (non-collinear, no magnetism)
    """
    @classmethod
    def asspinmode(cls, obj):
        """Converts obj into a SpinMode instance"""
        if isinstance(obj, cls):
            return obj
        else:
            # Assume a string with mode
            try:
                return _mode2spinvars[obj]
            except KeyError:
                raise KeyError("Wrong value for spin_mode: %s" % str(obj))

    def to_abivars(self):
        return {
            "nsppol": self.nsppol,
            "nspinor": self.nspinor,
            "nspden": self.nspden,
        }

# An handy Multiton
_mode2spinvars = {
    "unpolarized" : SpinMode("unpolarized" , 1, 1, 1),
    "polarized"   : SpinMode("polarized"   , 2, 1, 2),
    "afm"         : SpinMode("afm"         , 1, 1, 2),
    "spinor"      : SpinMode("spinor"      , 1, 2, 4),
    "spinor_nomag": SpinMode("spinor_nomag", 1, 2, 1),
}

###############################################################################


class Smearing(AbivarAble, MSONable):
    """
    Variables defining the smearing technique. The preferred way to instanciate
    a Smearing object is via the class method Smearing.assmearing(string)
    """
    #: Mapping string_mode --> occopt
    _mode2occopt = {
        'nosmearing' : 1,
        'fermi_dirac': 3,
        'marzari4'   : 4,
        'marzari5'   : 5,
        'methfessel' : 6,
        'gaussian'   : 7,
    }

    def __init__(self, occopt, tsmear):
        self.occopt = occopt
        self.tsmear = tsmear

    def __str__(self):
        s = "occopt %d # %s Smearing\n" % (self.occopt, self.mode)
        if self.tsmear:
            s += 'tsmear %s' % self.tsmear
        return s

    def __eq__(self, other):
<<<<<<< HEAD
        return (self.occopt == other.occopt and np.allclose(self.tsmear, other.tsmear))
=======
        if other is None:
            return False
        else:
            return (self.occopt == other.occopt and
                    np.allclose(self.tsmear, other.tsmear))
>>>>>>> 8dee0fa4

    def __ne__(self, other):
        return not self == other

    def __bool__(self):
        return self.mode != "nosmearing"

    # py2 old version
    __nonzero__ = __bool__

    @classmethod
    def assmearing(cls, obj):
        """
        Constructs an instance of Smearing from obj. Accepts obj in the form:

            * Smearing instance
            * "name:tsmear"  e.g. "gaussian:0.004"  (Hartree units)
            * "name:tsmear units" e.g. "gaussian:0.1 eV"
            * None --> no smearing
        """
        if obj is None:
            return Smearing.nosmearing()

        if isinstance(obj, cls):
            return obj

        # obj is a string
        obj, tsmear = obj.split(":")
        obj.strip()

        if obj == "nosmearing":
            return cls.nosmearing()
        else:
            occopt = cls._mode2occopt[obj]
            try:
                tsmear = float(tsmear)
            except ValueError:
                tsmear, units = tsmear.split()
                tsmear = any2Ha(units)(float(tsmear))

            return cls(occopt, tsmear)

    @property
    def mode(self):
        for (mode_str, occopt) in self._mode2occopt.items():
            if occopt == self.occopt:
                return mode_str
        raise AttributeError("Unknown occopt %s" % self.occopt)

    @staticmethod
    def nosmearing():
        return Smearing(1, None)

    def to_abivars(self):
        if self.mode == "nosmearing":
            return {}
        else:
            return {"occopt": self.occopt,
                    "tsmear": self.tsmear,}

    @property
    def to_dict(self):
        """json friendly dict representation of Smearing"""
        return {"occopt": self.occopt, "tsmear": self.tsmear,
                "@module": self.__class__.__module__,
                "@class": self.__class__.__name__}

    @staticmethod
    def from_dict(d):
        return Smearing(d["occopt"], d["tsmear"])

###############################################################################


class ElectronsAlgorithm(dict, AbivarAble):
    "Variables controlling the SCF/NSCF algorithm."
    # None indicates that we use abinit defaults.
    _default_vars = {
        "iprcell"  : None,
        "iscf"     : None,
        "diemac"   : None,
        "diemix"   : None,
        "diemixmag": None,
        "dielam"   : None,
        "diegap"   : None,
        "dielng"   : None,
        "diecut"   : None,
        "nstep"    : 70,
    }

    def __init__(self, *args, **kwargs):
        super(ElectronsAlgorithm, self).__init__(*args, **kwargs)

        for k in self:
            if k not in self._default_vars:
                raise ValueError("%s: No default value has been provided for "
                                 "key %s" % (self.__class__.__name__, k))

    def to_abivars(self):
        return self.copy()

###############################################################################


class Electrons(AbivarAble):
    """
    The electronic degrees of freedom
    """
    def __init__(self,
                 spin_mode = "polarized",
                 smearing  = "fermi_dirac:0.1 eV",
                 algorithm = None,
                 nband     = None,
                 fband     = None,
                 charge    = 0.0,
                 comment   = None,
                 #occupancies = None,
                ):
        """
        Constructor for Electrons object.

        Args:
            comment:
                String comment for Electrons

            charge: float
                    Total charge of the system. Default is 0.
        """
        super(Electrons, self).__init__()

        self.comment = comment

        self.smearing = Smearing.assmearing(smearing)

        self.spin_mode = SpinMode.asspinmode(spin_mode)

        self.nband = nband
        self.fband = fband
        self.charge = charge

        self.algorithm = algorithm

        # FIXME
        if nband is None:
            self.fband = 4

    @property
    def nsppol(self):
        return self.spin_mode.nsppol

    @property
    def nspinor(self):
        return self.spin_mode.nspinor

    @property
    def nspden(self):
        return self.spin_mode.nspden

    #@property
    #def to_dict(self):
    #    "json friendly dict representation"
    #    d = {}
    #    d["@module"] = self.__class__.__module__
    #    d["@class"] = self.__class__.__name__
    #    raise NotImplementedError("")
    #    return d

    #@staticmethod
    #def from_dict(d):
    #    raise NotImplementedError("")

    def to_abivars(self):
        abivars = self.spin_mode.to_abivars()

        abivars.update({
            "nband"  : self.nband,
            "fband"  : self.fband,
            "charge" : self.charge,
        })

        if self.smearing:
            abivars.update(self.smearing.to_abivars())

        if self.algorithm:
            abivars.update(self.algorithm)

        abivars["#comment"] = self.comment
        return abivars

#########################################################################################


def asabistructure(obj):
    """
    Convert obj into an AbiStructure object. Accepts:

        - AbiStructure instance
        - Subinstances of pymatgen.
        - File paths
    """
    if isinstance(obj, AbiStructure):
        return obj

    if isinstance(obj, Structure):
        # Promote
        return AbiStructure(obj)

    if isinstance(obj, str):
        # Handle file paths.
        if os.path.isfile(obj):

            if obj.endswith(".nc"):
                structure = structure_from_etsf_file(obj)
                print(structure._sites)
            else:
                structure = read_structure(obj)

            # Promote
            return AbiStructure(structure)

    raise ValueError("Don't know how to convert object %s to an AbiStructure structure" % str(obj))


class AbiStructure(Structure, AbivarAble):
    """Patches the pymatgen structure adding the method to_abivars."""

    @staticmethod
    def asabistructure(obj):
        return asabistructure(obj)

    def __new__(cls, structure):
        new = structure
        new.__class__ = cls
        return new

    def __init__(self, structure):
        pass

    @classmethod
    def boxed_molecule(cls, pseudos, cart_coords, acell=3*(10,)):
        """
        Creates a molecule in a periodic box of lengths acell [Bohr]

        Args:
            pseudos:
                List of pseudopotentials
            cart_coords:
                Cartesian coordinates
            acell:
                Lengths of the box in *Bohr*
        """
        cart_coords = np.atleast_2d(cart_coords)

        molecule = Molecule([p.symbol for p in pseudos], cart_coords)

        l = Bohr2Ang(acell)

        structure = molecule.get_boxed_structure(l[0], l[1], l[2])

        return cls(structure)

    @classmethod
    def boxed_atom(cls, pseudo, cart_coords=3*(0,), acell=3*(10,)):
        """
        Creates an atom in a periodic box of lengths acell [Bohr]

        Args:
            pseudo:
                Pseudopotential object.
            cart_coords:
                Cartesian coordinates
            acell:
                Lengths of the box in *Bohr*
        """
        return cls.boxed_molecule([pseudo], cart_coords, acell=acell)

    def to_abivars(self):
        "Returns a dictionary with the abinit variables."
        types_of_specie = self.types_of_specie
        natom = self.num_sites

        znucl_type = [specie.number for specie in types_of_specie]

        znucl_atoms = self.atomic_numbers

        typat = np.zeros(natom, np.int)
        for (atm_idx, site) in enumerate(self):
            typat[atm_idx] = types_of_specie.index(site.specie) + 1

        #significant_figures = 12
        #format_str = "{{:.{0}f}}".format(significant_figures)
        #fmt = format_str.format

        #lines = []
        #for vec in Ang2Bohr(self.lattice.matrix):
        #    lines.append(" ".join([fmt(c) for c in vec]))
        #rprim = "\n" + "\n".join(lines)

        #lines = []
        #for (i, site) in enumerate(self):
        #    coords = site.frac_coords
        #    lines.append( " ".join([fmt(c) for c in coords]) + " # " + site.species_string )
        #xred = '\n' + "\n".join(lines)

        rprim = Ang2Bohr(self.lattice.matrix)
        xred = np.reshape([site.frac_coords for site in self], (-1,3))

        return {
            "acell" : 3 * [1.0],
            "rprim" : rprim,
            "natom" : natom,
            "ntypat": len(types_of_specie),
            "typat" : typat,
            "xred"  : xred,
            "znucl" : znucl_type,
        }

##########################################################################################


class KSampling(AbivarAble):
    """
    Input variables defining the K-point sampling.
    """
    # Modes supported by the constructor.
    modes = Enum(('monkhorst', 'path', 'automatic',))

    def __init__(self,
                 mode              = "monkhorst",
                 num_kpts          = 0,
                 kpts              = ((1, 1, 1),),
                 kpt_shifts        = (0.5, 0.5, 0.5),
                 use_symmetries    = True,
                 use_time_reversal = True,
                 kpts_weights      = None,
                 labels            = None,
                 chksymbreak       = None,
                 comment           = None,
                 ):
        """
        Highly flexible constructor for KSampling objects.  The flexibility comes
        at the cost of usability and in general, it is recommended that you use
        the default constructor only if you know exactly what you are doing and
        requires the flexibility.  For most usage cases, the object be constructed
        far more easily using the convenience static constructors:

            #. gamma_only
            #. gamma_centered
            #. monkhorst
            #. monkhorst_automatic
            #. path

        and it is recommended that you use those.

        Args:
            mode:
                Mode for generating k-poits. Use one of the KSampling.modes
                enum types.
            num_kpts:
                Number of kpoints if mode is "automatic"
                Number of division for the sampling of the smallest segment if
                mode is "path".
                Not used for the other modes
            kpts:
                Number of divisions. Even when only a single specification is
                required, e.g. in the automatic scheme, the kpts should still
                be specified as a 2D array. e.g., [[20]] or [[2,2,2]].
            kpt_shifts:
                Shifts for Kpoints.
            use_symmetries:
                False if spatial symmetries should not be used to reduced the
                number of independent k-points.
            use_time_reversal:
                False if time-reversal symmetry should not be used to reduced
                the number of independent k-points.
            kpts_weights:
                Optional weights for kpoints. For explicit kpoints.
            labels:
                In path-mode, this should provide a list of labels for each kpt.
            chksymbreak:
                Abinit input variable: check whether the BZ sampling preserves
                the symmetry of the crystal.
            comment:
                String comment for Kpoints

        The default behavior of the constructor is monkhorst.
        """
        if mode not in KSampling.modes:
            raise ValueError("Unknown kpoint mode %s" % mode)

        super(KSampling, self).__init__()

        self.mode = mode
        self.comment = comment

        abivars = {}

        if mode in ("monkhorst",):
            assert num_kpts == 0
            ngkpt  = np.reshape(kpts, (3,)),
            shiftk = np.reshape(kpt_shifts, (-1,3))

            if use_symmetries and use_time_reversal: kptopt = 1
            if not use_symmetries and use_time_reversal: kptopt = 2
            if not use_symmetries and not use_time_reversal: kptopt = 3
            if use_symmetries and not use_time_reversal: kptopt = 4

            abivars.update({
                "ngkpt"      : ngkpt,
                "shiftk"     : shiftk,
                "nshiftk"    : len(shiftk),
                "kptopt"     : kptopt,
                "chksymbreak": chksymbreak,
            })

        elif mode in ("path",):

            if num_kpts <= 0:
                raise ValueError("For Path mode, num_kpts must be specified and >0")

            kptbounds = np.reshape(kpts, (-1,3,))
            print("in path with kptbound: %s " % kptbounds)

            abivars.update({
                "ndivsm"   : num_kpts,
                "kptbounds": kptbounds,
                "kptopt"   : -len(kptbounds)+1,
                #"labels"  : labels,  # TODO
            })

        elif mode in ("automatic",):
            kpts = np.reshape(kpts, (-1,3))
            if len(kpts) != num_kpts:
                raise ValueError("For Automatic mode, num_kpts must be specified.")

            kptnrm = np.ones(num_kpts)

            abivars.update({
                "kptopt"     : 0,
                "kpt"        : kpts,
                "nkpt"       : num_kpts,
                "kptnrm"     : kptnrm,
                "wtk"        : kpts_weights,  # for iscf/=-2, wtk.
                "chksymbreak": chksymbreak,
            })

        else:
            raise ValueError("Unknown mode %s" % mode)

        self.abivars = abivars
        self.abivars["#comment"] = comment

    @property
    def is_homogeneous(self):
        return self.mode not in ["path",]

    @classmethod
    def gamma_only(cls):
        "Gamma-only sampling"
        return cls(kpt_shifts=(0.0,0.0,0.0), comment="Gamma-only sampling")

    @classmethod
    def gamma_centered(cls, kpts=(1, 1, 1), use_symmetries=True, use_time_reversal=True):
        """
        Convenient static constructor for an automatic Gamma centered Kpoint grid.

        Args:
            kpts:
                Subdivisions N_1, N_2 and N_3 along reciprocal lattice vectors.
        use_symmetries:
            False if spatial symmetries should not be used to reduced the number of independent k-points.
        use_time_reversal:
            False if time-reversal symmetry should not be used to reduced the number of independent k-points.

        Returns:
            KSampling object
        """
        return cls(kpts              = [kpts],
                   use_symmetries    = use_symmetries,
                   use_time_reversal = use_time_reversal,
                   comment           = "gamma-centered mode",
                   )

    @classmethod
    def monkhorst(cls, ngkpt, shiftk=(0.5, 0.5, 0.5), chksymbreak=None, use_symmetries=True, 
                  use_time_reversal=True, comment=None):
        """
        Convenient static constructor for a Monkhorst-Pack mesh.

        Args:
            ngkpt:
                Subdivisions N_1, N_2 and N_3 along reciprocal lattice vectors.
            shiftk:
                Shift to be applied to the kpoints. Defaults to (0,0,0).
            use_symmetries:
                Use spatial symmetries to reduce the number of k-points.
            use_time_reversal:
                Use time-reversal symmetry to reduce the number of k-points.

        Returns:
            KSampling object
        """
        return cls(kpts              = [ngkpt],
                   kpt_shifts        = shiftk,
                   use_symmetries    = use_symmetries,
                   use_time_reversal = use_time_reversal,
                   chksymbreak       = chksymbreak,
                   comment           = comment if comment else "Monkhorst-Pack scheme with user-specified shiftk",
                  )

    @classmethod
    def monkhorst_automatic(cls, structure, ngkpt, chksymbreak=None, use_symmetries=True, use_time_reversal=True, comment=None):
        """
        Convenient static constructor for an automatic Monkhorst-Pack mesh.

        Args:
            structure:
                paymatgen structure object.
            ngkpt:
                Subdivisions N_1, N_2 and N_3 along reciprocal lattice vectors.
            use_symmetries:
                Use spatial symmetries to reduce the number of k-points.
            use_time_reversal:
                Use time-reversal symmetry to reduce the number of k-points.

        Returns:
            KSampling object
        """
        sg = SymmetryFinder(structure)
        #sg.get_crystal_system()
        #sg.get_point_group()
        # TODO
        nshiftk = 1
        #shiftk = 3*(0.5,) # this is the default
        shiftk = 3*(0.5,)

        #if lattice.ishexagonal:
        #elif lattice.isbcc
        #elif lattice.isfcc

        return cls.monkhorst(ngkpt,
                             shiftk            = shiftk,
                             chksymbreak       = chksymbreak,
                             use_symmetries    = use_symmetries,
                             use_time_reversal = use_time_reversal,
                             comment           = comment if comment else "Automatic Monkhorst-Pack scheme",
                            )

    @classmethod
    def _path(cls, ndivsm, structure=None, kpath_bounds=None, comment=None):
        """
        Static constructor for path in k-space.

        Args:
            structure:
                pymatgen structure.
            kpath_bounds:
                List with the reduced coordinates of the k-points defining the path.
            ndivsm:
                Number of division for the smallest segment.
            comment:
                Comment string.

        Returns:
            KSampling object
        """
        if kpath_bounds is None:
            # Compute the boundaries from the input structure.
            from pymatgen.symmetry.bandstructure import HighSymmKpath
            sp = HighSymmKpath(structure)

            # Flat the array since "path" is a a list of lists!
            kpath_labels = []
            for labels in sp.kpath["path"]:
                kpath_labels.extend(labels)

            kpath_bounds = []
            for label in kpath_labels:
                red_coord = sp.kpath["kpoints"][label]
                print("label %s, red_coord %s" % (label, red_coord))
                kpath_bounds.append(red_coord)

        return cls(mode     = KSampling.modes.path,
                   num_kpts = ndivsm,
                   kpts     = kpath_bounds,
                   comment  = comment if comment else "K-Path scheme",
                  )

    @classmethod
    def path_from_structure(cls, ndivsm, structure):
        "See _path for the meaning of the variables"
        return cls._path(ndivsm,  structure=structure, comment="K-path generated automatically from pymatgen structure")

    @classmethod
    def explicit_path(cls, ndivsm, kpath_bounds):
        "See _path for the meaning of the variables"
        return cls._path(ndivsm, kpath_bounds=kpath_bounds, comment="Explicit K-path")

    @classmethod
    def automatic_density(cls, structure, kppa, chksymbreak=None, use_symmetries=True, use_time_reversal=True):
        """
        Returns an automatic Kpoint object based on a structure and a kpoint
        density. Uses Gamma centered meshes for hexagonal cells and Monkhorst-Pack grids otherwise.

        Algorithm:
            Uses a simple approach scaling the number of divisions along each
            reciprocal lattice vector proportional to its length.

        Args:
            structure:
                Input structure
            kppa:
                Grid density
        """
        #raise NotImplementedError()
        #rec_lattice = structure.lattice.reciprocal_lattice

        #min_idx, min_abc = minloc(rec_lattice.abc)
        # See np.argmax
        #ratios = rec_lattice.abc / min_abc

        #kpt_shifts = [0.5, 0.5, 0.5]
        #kpt_shifts = np.atleast_2d(kpt_shifts)

        #num_shifts = len(kpt_shifts)

        #ndiv, num_points = 0, 0

        #while num_points < min_npoints:
        #    ndiv += 1
        #    trial_divs = [int(round(n)) for n in ratios * ndiv]
        #    # ensure that trial_divs  > 0
        #    trial_divs = [i if i > 0 else 1 for i in trial_divs]
        #    num_points = num_shifts * np.product(trial_divs)

        lattice = structure.lattice
        lengths = lattice.abc
        ngrid = kppa / structure.num_sites

        mult = (ngrid * lengths[0] * lengths[1] * lengths[2]) ** (1 / 3.)

        num_div = [int(round(1.0 / lengths[i] * mult)) for i in range(3)]
        # ensure that num_div[i] > 0
        num_div = [i if i > 0 else 1 for i in num_div]

        angles = lattice.angles
        hex_angle_tol = 5      # in degrees
        hex_length_tol = 0.01  # in angstroms

        right_angles = [i for i in xrange(3) if abs(angles[i] - 90) < hex_angle_tol]

        hex_angles = [i for i in xrange(3)
                      if abs(angles[i] - 60) < hex_angle_tol or
                      abs(angles[i] - 120) < hex_angle_tol]

        is_hexagonal = (len(right_angles) == 2 and len(hex_angles) == 1
                        and abs(lengths[right_angles[0]] -
                                lengths[right_angles[1]]) < hex_length_tol)

        #style = Kpoints.modes.gamma
        #if not is_hexagonal:
        #    num_div = [i + i % 2 for i in num_div]
        #    style = Kpoints.modes.monkhorst

        comment = "pymatgen generated KPOINTS with grid density = " + "{} / atom".format(kppa)

        return cls(mode              = "monkhorst",
                   num_kpts          = 0,
                   kpts              = [num_div],
                   kpt_shifts        = [0.5, 0.5, 0.5],
                   chksymbreak       = chksymbreak,
                   use_symmetries    = use_symmetries   ,
                   use_time_reversal = use_time_reversal,
                   comment           = comment,
                  )

    def to_abivars(self):
        return self.abivars

##########################################################################################


class Constraints(AbivarAble):
    """This object defines the constraints for structural relaxation"""
    def to_abivars(self):
        raise NotImplementedError("")


class RelaxationMethod(AbivarAble):
    """
    This object stores the variables for the (constrained) structural optimization
    ionmov and optcell specify the type of relaxation.
    The other variables are optional and their use depend on ionmov and optcell.
    A None value indicates that we use abinit default. Default values can
    be modified by passing them to the constructor.
    The set of variables are constructed in to_abivars depending on ionmov and optcell.
    """
    _default_vars =  {
        "ionmov"           : MANDATORY,
        "optcell"          : MANDATORY,
        "ntime"            : 80,
        "dilatmx"          : 1.1,
        "ecutsm"           : 0.5,
        "strfact"          : None,
        "tolmxf"           : None,
        "strtarget"        : None,
        "atoms_constraints": {}, # Constraints are stored in a dictionary. {} means if no constraint is enforced.
    }

    IONMOV_DEFAULT = 3
    OPTCELL_DEFAULT = 2

    def __init__(self, *args, **kwargs):

        # Initialize abivars with the default values.
        self.abivars = self._default_vars

        # Overwrite the keys with the args and kwargs passed to constructor.
        self.abivars.update(*args, **kwargs)

        self.abivars = AttrDict(self.abivars)

        for k in self.abivars:
            if k not in self._default_vars:
                raise ValueError("%s: No default value has been provided for key %s" % (self.__class__.__name__, k))

        for k in self.abivars:
            if k is MANDATORY:
                raise ValueError("%s: No default value has been provided for the mandatory key %s" % (self.__class__.__name__, k))

    @classmethod
    def atoms_only(cls, atoms_constraints=None):
        if atoms_constraints is None:
            new = cls(ionmov=cls.IONMOV_DEFAULT, optcell=0)
        else:
            new = cls(ionmov=cls.IONMOV_DEFAULT, optcell=0, atoms_constraints=atoms_constraints)
        return new

    @classmethod
    def atoms_and_cell(cls, atoms_constraints=None):
        if atoms_constraints is None:
            new = cls(ionmov=cls.IONMOV_DEFAULT, optcell=cls.OPTCELL_DEFAULT)
        else:
            new = cls(ionmov=cls.IOMOV_DEFAULT, optcell=cls.OPTCELL_DEFAULT, atoms_constraints=atoms_constraints)
        return new

    @property
    def move_atoms(self):
        """True if atoms must be moved."""
        return self.vars.ionmov != 0

    @property
    def move_cell(self):
        """True if lattice parameters must be optimized."""
        return self.vars.optcell != 0

    def to_abivars(self):
        """Returns a dictionary with the abinit variables"""
        vars = self.vars

        # These variables are always present.
        abivars = {
            "ionmov" : vars.ionmov,
            "optcell": vars.optcell,
            "ntime"  : vars.ntime,
        }

        # Atom relaxation.
        if self.move_atoms:
            abivars.update({
                "tolmxf": vars.tolmxf,
            })

        if vars.atoms_constraints:
            # Add input variables for constrained relaxation.
            raise NotImplementedError("")
            abivars.update(vars.atoms_constraints.to_abivars())

        # Cell relaxation.
        if self.move_cell:
            abivars.update({
                "dilatmx"  : vars.dilatmx,
                "ecutsm"   : vars.ecutsm,
                "strfact"  : vars.strfact,
                "strtarget": vars.strtarget,
            })

        return abivars

##########################################################################################


class PPModel(AbivarAble, MSONable):
    """
    Parameters defining the plasmon-pole technique.
    The common way to instanciate a PPModel object is via the class method
    PPModel.asppmodel(string)
    """
    _mode2ppmodel = {
        "noppmodel": 0,
        "godby"    : 1,
        "hybersten": 2,
        "linden"   : 3,
        "farid"    : 4,
    }

    modes = Enum(k for k in _mode2ppmodel)

    @classmethod
    def asppmodel(cls, obj):
        """
        Constructs an instance of PPModel from obj.

        Accepts obj in the form:
            * PPmodel instance
            * string. e.g "godby:12.3 eV", "linden".
        """
        if isinstance(obj, cls):
            return obj

        # obj is a string
        if ":" not in obj:
            mode, plasmon_freq = obj, None
        else:
            # Extract mode and plasmon_freq
            mode, plasmon_freq = obj.split(":")
            try:
                plasmon_freq = float(plasmon_freq)
            except ValueError:
                plasmon_freq, units = plasmon_freq.split()
                plasmon_freq = any2Ha(units)(float(plasmon_freq))

        return cls(mode=mode, plasmon_freq=plasmon_freq)

    def __init__(self, mode="godby", plasmon_freq=None):
        assert mode in PPModel.modes
        self.mode = mode
        self.plasmon_freq = plasmon_freq

    def __eq__(self, other):
        if other is None:
            return False
        else:
            if self.mode != other.mode:
                return False

            if self.plasmon_freq is None:
                return other.plasmon_freq is None
            else:
                return np.allclose(self.plasmon_freq, other.plasmon_freq)

    def __ne__(self, other):
        return not self == other

    def __bool__(self):
        return self.mode != "noppmodel"

    # py2 old version
    __nonzero__ = __bool__

    def __repr__(self):
        return "<%s at %s, mode = %s>" % (self.__class__.__name__, id(self),
                                          str(self.mode))

    def to_abivars(self):
        if self:
            return {"ppmodel": self._mode2ppmodel[self.mode],
                    "ppmfrq" : self.plasmon_freq,}
        else:
            return {}

    @classmethod
    def noppmodel(cls):
        return cls(mode="noppmodel", plasmon_freq=None)

    @property
    def to_dict(self):
        return {"mode": self.mode, "plasmon_freq": self.plasmon_freq,
                "@module": self.__class__.__module__,
                "@class": self.__class__.__name__}

    @staticmethod
    def from_dict(d):
        return PPModel(mode=d["mode"], plasmon_freq=d["plasmon_freq"])

##########################################################################################


class HilbertTransform(AbivarAble):
    "Parameters for the Hilbert-transform method (RPA, Screening code)"

    def __init__(self, nomegasf, spmeth=1):
        """
        Args:
            nomegasf:
                Number of points for sampling the spectral function along the real axis.
            spmeth
                Algorith for the representation of the delta function.
        """
        self.spmeth   = spmeth
        self.nomegasf = nomegasf

    def to_abivars(self):
        return {"spmeth"  : self.spmeth,
                "nomegasf": self.nomegasf,}

##########################################################################################


class ModelDielectricFunction(AbivarAble):
    "Model dielectric function used for BSE calculation"

    def __init__(self, mdf_epsinf):
        self.mdf_epsinf = mdf_epsinf

    def to_abivars(self):
        return {"mdf_epsinf": self.mdf_epsinf}

##########################################################################################
#################################  WORK IN PROGRESS ######################################
##########################################################################################


class CDFrequencyMesh(AbivarAble):
    "Mesh for the contour-deformation method used for the integration of the self-energy"
    #
    #    def __init__(self, r_slice, nfreqim=10, freqim_alpha=5, units="Ha"):
             #np.arange(start, s.stop, step))
    #        self.r_slice = r_slice
    #        self.units = units

    #    #def from_slice
    #    #def from_linspace
    #    #FrequencyMesh(real_slice=slice(0,15,1), units="Ha")

    #    @property
    #    def num_real_points(self)
    #        """Number of points along the real axis."""
    #    @property
    #    def num_imag_points(self)
    #        """Number of points along the imaginary axis."""
    #    @property
    #    def r_step(self)
    #        """Step used to sample the real axis (Ha units)"""

    def to_abivars(self):
        "Returns a dictionary with the abinit variables"
        abivars = {
            "freqremax"   : self.freqremax,
            "freqremin"   : self.freqremin,
            "nfreqre"     : self.nfreqre,
            "nfreqim"     : self.nfreqim,
            "freqim_alpha": self.freqim_alpha
        }
        return abivars

##########################################################################################


class Screening(AbivarAble):
    """
    This object defines the parameters used for the 
    computation of the screening function.
    """
    # Approximations used for W
    _WTYPES = {
        "RPA": 0,
    }

    # Self-consistecy modes
    _SC_MODES = {
        "one_shot"     : 0,
        "energy_only"  : 1,
        "wavefunctions": 2,
    }

    def __init__(self, ecuteps, nband, w_type="RPA", sc_mode="one_shot",
                 freq_mesh=None, hilbert_transform=None, ecutwfn=None, inclvkb=2):
        """
        Args:
            ecuteps:
                Cutoff energy for the screening (Ha units).
            nband
                Number of bands for the Green's function
            w_type:
                Screening type
            sc_mode:
                Self-consistency mode.
            freq_mesh=None, 
                Instance of `CDFrequencyMesh` defining the parameters for the contour deformation technique.
            hilbert_transform:
                Instance of `HilbertTransform` defining the paramentes for the Hilber transform method.
            ecutwfn:
                Cutoff energy for the wavefunctions (Default: ecutwfn == ecut).
            inclvkb=2
                Option for the treatment of the dipole matrix elements (NC pseudos).
        """
        if w_type not in self._WTYPES:
            raise ValueError("W_TYPE: %s is not supported" % w_type)

        if sc_mode not in self._SC_MODES:
            raise ValueError("Self-consistecy mode %s is not supported" % sc_mode)

        self.ecuteps = ecuteps
        self.nband   = nband
        self.w_type  = w_type
        self.sc_mode = sc_mode

        self.ecutwfn = ecutwfn
        self.inclvkb = inclvkb

        #if [obj is not None for obj in [ppmodel, freq_mesh]].count(True) != 1:
        #    raise ValueError("Either ppmodel or freq_mesh can be specified")

        #if ppmodel is not None:
        #    self.ppmodel = PPModel.asppmodel(ppmodel)

        if freq_mesh is not None:
            raise NotImplementedError("")
            self.wmesh = WMesh.aswmesh(wmesh)

        if hilbert_transform is not None:
            if not self.has_wmesh:
                raise ValueError("Hilber transform method requires the "
                                 "specification of the frequency mesh")
            self.hilbert_transform = hilbert_transform

        # Default values
        # TODO Change abinit defaults
        self.gwpara = 2
        self.awtr   = 1
        self.symchi = 1

    @property
    def has_wmesh(self):
        return hasattr(self, "wmesh")

    @property
    def has_hilbert_transform(self):
        return hasattr(self, "hilbert_transform")

    #@property
    #def gwcalctyp(self):
    #    "Return the value of the gwcalctyp input variable"
    #    dig0 = str(self._SIGMA_TYPES[self.type])
    #    dig1 = str(self._SC_MODES[self.sc_mode])
    #    return dig1.strip() + dig0.strip()

    def to_abivars(self):
        "Returns a dictionary with the abinit variables"
        abivars = {
            "ecuteps"   : self.ecuteps,
            "ecutwfn"   : self.ecutwfn,
            "inclvkb"   : self.inclvkb,
            "gwpara"    : self.gwpara,
            "awtr"      : self.awtr,
            "symchi"    : self.symchi,
            #"gwcalctyp": self.gwcalctyp,
            #"fftgw"    : self.fftgw,
        }

        # Variables for PPmodel.
        #if self.has_ppmodel:
        #    abivars.update(self.ppmodel.to_abivars())

        # Variables for the Hilber transform.
        if self.has_hilbert_transform:
            abivars.update(self.hilbert_transform.to_abivars())

        # Frequency mesh.
        if self.has_wmesh:
            abivars.update(self.wmesh.to_abivars())

        return abivars

##########################################################################################


class SelfEnergy(AbivarAble):
    """
    This object defines the parameters used for the 
    computation of the self-energy.
    """
    _SIGMA_TYPES = {
        "gw"          : 0,
        "hartree_fock": 5,
        "sex"         : 6,
        "cohsex"      : 7,
        "model_gw_ppm": 8,
        "model_gw_cd" : 9,
    }

    _SC_MODES = {
        "one_shot"     : 0,
        "energy_only"  : 1,
        "wavefunctions": 2,
    }

    def __init__(self, se_type, sc_mode, nband, ecutsigx, screening,
                 ppmodel=None, ecuteps=None, ecutwfn=None):
        """
        Args:
            se_type:
                Type of self-energy (str)
            sc_mode:
                Self-consistency mode.
            nband
                Number of bands for the Green's function
            ecutsigx:
                Cutoff energy for the exchange part of the self-energy (Ha units).
            screening:
                `Screening` instance.
            ppmodel:
                `PPModel` instance with the parameters used for the plasmon-pole technique.
            ecuteps:
                Cutoff energy for the screening (Ha units).
            ecutwfn:
                Cutoff energy for the wavefunctions (Default: ecutwfn == ecut).
        """
        if se_type not in self._SIGMA_TYPES:
            raise ValueError("SIGMA_TYPE: %s is not supported" % se_type)

        if sc_mode not in self._SC_MODES:
            raise ValueError("Self-consistecy mode %s is not supported" % sc_mode)

        self.type      = se_type
        self.sc_mode   = sc_mode
        self.nband     = nband
        self.ecutsigx  = ecutsigx
        self.screening = screening

        if ppmodel is not None:
            self.ppmodel = PPModel.asppmodel(ppmodel)

        self.ecuteps  = ecuteps if ecuteps is not None else screening.ecuteps

        self.ecutwfn  = ecutwfn

        #band_mode in ["gap", "full"]

        #if isinstance(kptgw, str) and kptgw == "all":
        #    self.kptgw = None
        #    self.nkptgw = None
        #else:
        #    self.kptgw = np.reshape(kptgw, (-1,3))
        #    self.nkptgw =  len(self.kptgw)

        #if bdgw is None:
        #    raise ValueError("bdgw must be specified")

        #if isinstance(bdgw, str):
        #    # TODO add new variable in Abinit so that we can specify
        #    # an energy interval around the KS gap.
        #    homo = float(nele) / 2.0
        #    #self.bdgw =

        #else:
        #    self.bdgw = np.reshape(bdgw, (-1,2))

        #self.freq_int = freq_int

    @property
    def has_ppmodel(self):
        """True if we are using the plasmon-pole approximation."""
        return hasattr(self, "ppmodel")

    @property
    def gwcalctyp(self):
        "Returns the value of the gwcalctyp input variable"
        dig0 = str(self._SIGMA_TYPES[self.type])
        dig1 = str(self._SC_MODES[self.sc_mode])
        return dig1.strip() + dig0.strip()

    @property
    def symsigma(self):
        """1 if symmetries can be used to reduce the number of q-points."""
        return 1 if self.sc_mode == "one_shot" else 0

    def to_abivars(self):
        "Returns a dictionary with the abinit variables"

        abivars = {
            "gwcalctyp": self.gwcalctyp,
            "ecuteps"  : self.ecuteps,
            "ecutsigx" : self.ecutsigx,
            "symsigma" : self.symsigma,
            #"ecutwfn"  : self.ecutwfn,
            #"kptgw"    : self.kptgw,
            #"nkptgw"   : self.nkptgw,
            #"bdgw"     : self.bdgw,
        }

        # FIXME: problem with the spin
        #assert len(self.bdgw) == self.nkptgw

        # ppmodel variables
        if self.has_ppmodel:
            abivars.update(self.ppmodel.to_abivars())

        return abivars

##########################################################################################


class ExcHamiltonian(AbivarAble):
    """This object contains the parameters for the solution of the Bethe-Salpeter equation."""
    # Types of excitonic Hamiltonian.
    _EXC_TYPES = {
        "TDA": 0,          # Tamm-Dancoff approximation.
        "coupling": 1,     # Calculation with coupling.
    }

    # Algorithms used to compute the macroscopic dielectric function 
    # and/or the exciton wavefunctions.
    _ALGO2VAR = {
        "direct_diago": 1,
        "haydock"     : 2,
        "cg"          : 3,
    }

    # Options specifying the treatment of the Coulomb term.
    _COULOMB_MODES = [
        "diago",
        "full",
        "model_df"
        ]

    def __init__(self, bs_loband, nband, soenergy, coulomb_mode, ecuteps, bs_freq_mesh, mdf_epsinf=None, 
                exc_type="TDA", algo="haydock", with_lf=True, zcut=None, **kwargs):
        """
        Args:
            bs_loband: 
                Lowest band index used in the e-h  basis set.
            nband: 
                Max band index used in the e-h  basis set.
            soenergy: 
                Scissors energy in Hartree.
            coulomb_mode: 
                Treatment of the Coulomb term.
            ecuteps: 
                Cutoff energy for W in Hartree.
            bs_freq_mesh:
                Frequency mesh for the macroscopic dielectric function (start, stop, step) in Ha.
            mdf_epsinf: 
                Macroscopic dielectric function :math:`\espilon_\inf` used in 
                the model dielectric function.
            exc_type:
                Approximation used for the BSE Hamiltonian
            with_lf:
                True if local field effects are includes <==> exchange term is included
            zcut:
                Broadening parameter in Ha.
            **kwargs:
                Extra keywords
        """
        self.bs_loband = bs_loband
        self.nband  = nband
        self.soenergy = soenergy
        self.coulomb_mode = coulomb_mode
        assert coulomb_mode in self._COULOMB_MODES
        self.ecuteps = ecuteps
        self.bs_freq_mesh = np.array(bs_freq_mesh)
        self.mdf_epsinf = mdf_epsinf
        self.exc_type = exc_type
        assert exc_type in self._EXC_TYPES
        self.algo = algo
        assert algo in self._ALGO2VAR
        self.with_lf = with_lf
        self.zcut = zcut

        # TODO
        #self.chksymbreak = 0

        # Extra options.
        self.kwargs = kwargs

    @property
    def inclvkb(self):
        """Treatment of the dipole matrix element (NC pseudos, default is 2)"""
        return self.kwargs.get("inclvkb", 2)

    @property
    def use_haydock(self):
        """True if we are using the Haydock iterative technique."""
        return self.algo == "haydock"

    @property
    def use_cg(self):
        """True if we are using the conjugate gradient method."""
        return self.algo == "cg"

    @property
    def use_direct_diago(self):
        """True if we are performing the direct diagonalization of the BSE Hamiltonian."""
        return self.algo == "direct_diago"

    @classmethod
    def TDA_with_model_df(cls, bs_loband, nband, soenery, mdf_einf, soenergy, **kwargs):
        """
        Static constructor used for performing Tamm-Dancoff calculations 
        with the model dielectric functions and the scissors operator.
        """
        raise NotImplementedError("")
        return cls(bs_loband, nband, soenergy, "model_df", ecuteps, bs_freq_mesh, 
                   mdf_epsinf=mdf_eing, exc_type="TDA", with_lf=True, **kwargs)

    def to_abivars(self):
        "Returns a dictionary with the abinit variables"

        abivars = dict(
            bs_loband=self.bs_loband,
            soenergy=self.soenergy,
            ecuteps=self.ecuteps,
            bs_freq_mesh=self.bs_freq_mesh,
            #bs_algo = self._ALGO2VAR[self.algo],
            bs_coulomb_term=21,
            bs_calctype=1,
            inclvkb=self.inclvkb,
            bs_exchange_term=1 if self.with_lf else 0,
            zcut=self.zcut,
            mdf_epsinf=self.mdf_epsinf,
            )

        if self.use_haydock:
            # FIXME
            abivars.update(
                bs_haydock_niter=100,      # No. of iterations for Haydock
                bs_hayd_term=0,            # No terminator
                bs_haydock_tol=[0.05, 0],  # Stopping criteria
            )

        elif self.use_direct_diago:
            raise NotImplementedError("")
            abivars.update(
                foo=1,
            )

        elif self.use_cg:
            raise NotImplementedError("")
            abivars.update(
                foo=1,
            )

        else:
            raise ValueError("Unknown algorithm for EXC: %s" % self.algo)

        abivars.update(self.kwargs)

        return abivars

##########################################################################################


class Perturbation(AbivarAble):
    """
    Base class for perturbations: a base perturbation is essentially defined 
    by a q-point in reduced coordinates.

    Subclasses should extend the base method `to_abivars` and provide the method `suggested_kptopt` 
    that returns the value of kptopt that can be used to sample the Brillouin zone.
    """
    def __init__(self, qpt):
        """
        Args:
            qpt:
                reduced coordinates of the q-point associated to the perturbation.
        """
        self.qpt = np.reshape(qpt, (-1,3))
        self.nqpt = len(self.qpt)

    @property
    def qpt_is_gamma(self):
        """True if the q-point of the perturbation is Gamma."""
        return np.all(np.abs(self.qpt) < 1.e-6)

    @abc.abstractproperty
    def suggested_kptopt(self):
        """Returns the suggested value of kptopt to use for this perturbation."""
        return 3

    def to_abivars(self):
        return dict(nqpt=1, qpt=self.qpt)


class PhononPerturbation(Perturbation):
    """
    A phonon perturbation is specified by the q-point in reduced 
    coordinates, the index of the displaced atom and the reduced direction.
    along which the atom is moved.
    """
    def __init__(self, qpt, rfatpol, rfdir):
        super(PhononPerturbation, self).__init__(qpt)
        self.rfatpol = rfatpol
        self.rfdir = np.reshape(rfdir, (3,))

    @property
    def suggested_kptopt(self):
        if self.qpt_is_gamma:
            # Automatic generation of k points, taking
            # into account the time-reversal symmetry only.
            return 2
        else:
            # Don't use symmetries
            return 3

    def to_abivars(self):
        #Example::
        #                                                                     
        # Response-function calculation, with q=0
        # rfphon  1        # Will consider phonon-type perturbation
        # rfatpol 1 2      # All the atoms will be displaced
        # rfdir   1 1 1    # Along all reduced coordinate axis
        # nqpt    1        # One wavevector is to be considered
        # qpt     0 0 0    # This wavevector is q=0 (Gamma)
        # kptopt  2        # Automatic generation of k points (time-reversal symmetry only)

        abivars = super(PhononPertubation, self).to_abivars()

        abivars.extend(dict(
            rfphon=1,             
            rfatpol=self.rfatpol, 
            rfdir=self.rfdir,
        ))

        return abivars


class DDKPerturbation(Perturbation):
    """
    A DDK perturbation is specified by the q-point in reduced 
    coordinates, and the direction in k-space.
    """
    def __init__(self, rfdir):
        # Calculation at the Gamma point
        super(DDKPertubation, self).__init__(qpt=[0.0, 0.0, 0.0])
        self.rfdir = np.reshape(rfdir, (3,))

    @property
    def suggested_kptopt(self):
        return 2

    def to_abivars(self):
        abivars = super(DDKPert, self).to_abivars()

        abivars.extend(dict(
            rfelfd=2,           # Activate the calculation of the d/dk perturbation
            rfdir=self.rdfdir   # Direction of the perturbation
        ))
        return abivars

#class ElectricPertunation(Perturbation):
#    def __init__(self, rfdir):
#        # Calculation at the Gamma point
#        super(ElectricPertubation, self).__init__(qpt=[0.0, 0.0, 0.0])

#class ElasticPertubation(Perturbation):
#    def __init__(self, rfdir):
#        # Calculation at the Gamma point
#        super(ElasticPertubation, self).__init__(qpt=[0.0, 0.0, 0.0])


def irred_perturbations(input, qpoint):
    """
    This function returns the list of irreducible perturbations at the given q-point.
    """
    # Call abinit to get the irred perturbations.
    # TODO
    #pert_info = get_pert_info()

    # Initialize the list of irreducible perturbations.
    perts = []
    return perts

##########################################################################################

class IFC(AbivarAble):
    """
    This object defines the set of variables used for the
    Fourier interpolation of the interatomic force constants.
    """
    def __init__(self, ddb_filename, ngqpt, q1shfts=(0.,0.,0.), ifcflag=1, brav=1):
        """
        For the complete description of the meaning of the variables see anaddb_help.html

        Args:
            ddb_filename:
                Path to the DDB file.
            ngqpt:
                Monkhorst-Pack divisions.
            q1shfts:
                Monkhorst-Pack shifts.
            ifcflag:
                Interatomic force constant flag.
            brav:
                Bravais Lattice: 1-S.C., 2-F.C., 3-B.C., 4-Hex.
        """
        self.ddb_filename = os.path.abspath(ddb_filename)
        if not os.path.exists(self.ddb_filename):
            raise ValueError("%s: no such file" % self.ddb_filename)

        self.ifcflag = ifcflag
        self.brav = brav
        self.ngqpt = ngqpt

        self.q1shft = np.reshape(q1shft, (-1,3))
        self.nqshft = len(self.q1shft)

    def to_abivars(self):

        d = dict(
            ifcflag=self.ifcflag,
            brav=self.brav,
            ngqpt="%d %d %d" % tuple(q for q in self.ngqpt),
            nqshft=self.nqshft,
            )

        lines = []
        for shift in self.q1shfts:
            lines.append("%f %f %f" % tuple(c for c in shift))
        d["q1shfts"] = "\n".join(lines)

        return d

    def fourier_interpol(self, qpath=None, qmesh=None, symdynmat=1, asr=1, chneut=1, dipdip=1,
                        executable=None, verbose=0):
        """
        Args:
            asr:
                Acoustic Sum Rule. 1 to impose it asymetrically.
            chneut:
                Charge neutrality requirement for effective charges.
            dipdip:
                Dipole-dipole interaction treatment.
            symdinmat:
                TODO
        """
        # Build input for anaddb. Variables are stored in the dict d.
        d = {
            "symdynmat": symdynmat,
            "asr"      : asr,
            "chneut"   : chneut,
            "dipdip"   : dipdip,
        }

        # Phonon band structure.
        if qpath is not None:
            qpath = np.reshape(qpath, (-1,3))
            d.update({
                "nqpath": len(qpath),
                "qpath" : "\n".join(["%f %f %f" % tuple(q) for q in qpath]),
            })

        # Phonon DOS calculations.
        # TODO
        #if qmesh is not None:
        #    d.update({
        #        "nph1l": 1,
        #        "qph1l": 1,
        #    })
        d.update(self.to_abivars())

        from .wrappers import Anaddb
        anaddb = Anaddb(executable=executable, verbose=verbose)
        #anaddb.set_input(d)
        #phband, phdos, events = anaddb.fourier_interpolation()<|MERGE_RESOLUTION|>--- conflicted
+++ resolved
@@ -135,15 +135,8 @@
         return s
 
     def __eq__(self, other):
-<<<<<<< HEAD
-        return (self.occopt == other.occopt and np.allclose(self.tsmear, other.tsmear))
-=======
-        if other is None:
-            return False
-        else:
-            return (self.occopt == other.occopt and
-                    np.allclose(self.tsmear, other.tsmear))
->>>>>>> 8dee0fa4
+        return (self.occopt == other.occopt and 
+                np.allclose(self.tsmear, other.tsmear))
 
     def __ne__(self, other):
         return not self == other
