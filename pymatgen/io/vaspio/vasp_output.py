#!/usr/bin/env python

"""
Classes for reading/manipulating/writing VASP ouput files.
"""

from __future__ import division

__author__ = "Shyue Ping Ong, Geoffroy Hautier, Rickard Armiento, " + \
    "Vincent L Chevrier"
__credits__ = "Anubhav Jain"
__copyright__ = "Copyright 2011, The Materials Project"
__version__ = "1.2"
__maintainer__ = "Shyue Ping Ong"
__email__ = "shyue@mit.edu"
__status__ = "Production"
__date__ = "Nov 30, 2012"

import os
import glob
import re
import math
import itertools
import warnings
import xml.sax.handler
import StringIO
from collections import defaultdict
import logging

import numpy as np

from pymatgen.util.coord_utils import get_points_in_sphere_pbc
from pymatgen.util.io_utils import zopen, clean_lines, micro_pyawk, \
    clean_json, reverse_readline
from pymatgen.core.structure import Structure
from pymatgen.core.composition import Composition
from pymatgen.electronic_structure.core import Spin, Orbital
from pymatgen.electronic_structure.dos import CompleteDos, Dos
from pymatgen.electronic_structure.bandstructure import BandStructure, \
    BandStructureSymmLine, get_reconstructed_band_structure
from pymatgen.core.lattice import Lattice
from pymatgen.io.vaspio.vasp_input import Incar, Kpoints, Poscar

logger = logging.getLogger(__name__)


class Vasprun(object):
    """
    Vastly improved sax-based parser for vasprun.xml files.
    Speedup over Dom is at least 2x for smallish files (~1Mb) to orders of
    magnitude for larger files (~10Mb). All data is stored as attributes, which
    are delegated to the VasprunHandler object. Note that the results would
    differ depending on whether the read_electronic_structure option is set to
    True.

    **Vasp results**

    .. attribute:: ionic_steps

        All ionic steps in the run as a list of
        {"structure": structure at end of run,
        "electronic_steps": {All electronic step data in vasprun file},
        "stresses": stress matrix}

    .. attribute:: structures

        List of Structure objects for the structure at each ionic step.

    .. attribute:: tdos

        Total dos calculated at the end of run.

    .. attribute:: idos

        Integrated dos calculated at the end of run.

    .. attribute:: pdos

        List of list of PDos objects. Access as pdos[atomindex][orbitalindex]

    .. attribute:: efermi

        Fermi energy

    .. attribute:: eigenvalues

        Available only if parse_eigen=True. Final eigenvalues as a dict of
        {(spin, kpoint index):[[eigenvalue, occu]]}.
        This representation is based on actual ordering in VASP and is meant as
        an intermediate representation to be converted into proper objects. The
        kpoint index is 0-based (unlike the 1-based indexing in VASP).

    .. attribute:: projected_eigenvalues

        Final projected eigenvalues as a dict of
        {(atom index, band index, kpoint index, Orbital, Spin):float}
        This representation is based on actual ordering in VASP and is meant as
        an intermediate representation to be converted into proper objects. The
        kpoint, band and atom indices are 0-based (unlike the 1-based indexing
        in VASP).

    **Vasp inputs**

    .. attribute:: incar

        Incar object for parameters specified in INCAR file.

    .. attribute:: parameters

        Incar object with parameters that vasp actually used, including all
        defaults.

    .. attribute:: kpoints

        Kpoints object for KPOINTS specified in run.

    .. attribute:: actual_kpoints

        List of actual kpoints, e.g.,
        [[0.25, 0.125, 0.08333333], [-0.25, 0.125, 0.08333333],
        [0.25, 0.375, 0.08333333], ....]

    .. attribute:: actual_kpoints_weights

        List of kpoint weights, E.g.,
        [0.04166667, 0.04166667, 0.04166667, 0.04166667, 0.04166667, ....]

    .. attribute:: atomic_symbols

        List of atomic symbols, e.g., ["Li", "Fe", "Fe", "P", "P", "P"]

    .. attribute:: potcar_symbols

        List of POTCAR symbols. e.g.,
        ["PAW_PBE Li 17Jan2003", "PAW_PBE Fe 06Sep2000", ..]

    Author: Shyue Ping Ong
    """
    supported_properties = ["lattice_rec", "vasp_version", "incar",
                            "parameters", "potcar_symbols", "atomic_symbols",
                            "kpoints", "actual_kpoints", "structures",
                            "actual_kpoints_weights", "dos_energies",
                            "eigenvalues", "tdos", "idos", "pdos", "efermi",
                            "ionic_steps", "dos_has_errors",
                            "projected_eigenvalues"]

    def __init__(self, filename, ionic_step_skip=None, parse_dos=True,
                 parse_eigen=True, parse_projected_eigen=False):
        """
        Args:
            filename:
                Filename to parse
            ionic_step_skip:
                If ionic_step_skip is a number > 1, only every ionic_step_skip
                ionic steps will be read for structure and energies. This is
                very useful if you are parsing very large vasprun.xml files and
                you are not interested in every single ionic step. Note that
                the initial and final structure of all runs will always be
                read, regardless of the ionic_step_skip.
            parse_dos:
                Whether to parse the dos. Defaults to True. Set
                to False to shave off significant time from the parsing if you
                are not interested in getting those data.
            parse_eigen:
                Whether to parse the eigenvalues. Defaults to True. Set
                to False to shave off significant time from the parsing if you
                are not interested in getting those data.
            parse_projected_eigen:
                Whether to parse the projected eigenvalues. Defaults to False.
                Set to True to obtain projected eigenvalues. **Note that this
                can take an extreme amount of time and memory.** So use this
                wisely.
        """
        self.filename = filename

        with zopen(filename) as f:
            self._handler = VasprunHandler(
                filename, parse_dos=parse_dos,
                parse_eigen=parse_eigen,
                parse_projected_eigen=parse_projected_eigen
            )
            if ionic_step_skip is None:
                self._parser = xml.sax.parse(f, self._handler)
            else:
                #remove parts of the xml file and parse the string
                run = f.read()
                steps = run.split("<calculation>")
                new_steps = steps[::int(ionic_step_skip)]
                #add the last step from the run
                if steps[-1] != new_steps[-1]:
                    new_steps.append(steps[-1])
                self._parser = xml.sax.parseString("<calculation>"
                                                   .join(new_steps),
                                                   self._handler)
            for k in Vasprun.supported_properties:
                setattr(self, k, getattr(self._handler, k))

    @property
    def converged(self):
        """
        True if a relaxation run is converged.  Always True for a static run.
        """
        return len(self.structures) - 2 < self.parameters["NSW"] or \
            self.parameters["NSW"] == 0

    @property
    def final_energy(self):
        """
        Final energy from the vasp run.
        """
        return self.ionic_steps[-1]["electronic_steps"][-1]["e_wo_entrp"]

    @property
    def final_structure(self):
        """
        Final structure from vasprun.
        """
        return self.structures[-1]

    @property
    def initial_structure(self):
        """
        Initial structure from vasprun.
        """
        return self.structures[0]

    @property
    def complete_dos(self):
        """
        A complete dos object which incorporates the total dos and all
        projected dos.
        """
        final_struct = self.final_structure
        pdoss = {final_struct[i]: pdos for i, pdos in enumerate(self.pdos)}
        return CompleteDos(self.final_structure, self.tdos, pdoss)

    @property
    def hubbards(self):
        """
        Hubbard U values used if a vasprun is a GGA+U run. {} otherwise.
        """
        symbols = [s.split()[1] for s in self.potcar_symbols]
        symbols = [re.split("_", s)[0] for s in symbols]
        if not self.incar.get("LDAU", False):
            return {}
        us = self.incar.get("LDAUU", self.parameters.get("LDAUU"))
        js = self.incar.get("LDAUJ", self.parameters.get("LDAUJ"))
        if len(us) == len(symbols):
            return {symbols[i]: us[i] - js[i] for i in xrange(len(symbols))}
        elif sum(us) == 0 and sum(js) == 0:
            return {}
        else:
            raise VaspParserError("Length of U value parameters and atomic "
                                  "symbols are mismatched")

    @property
    def run_type(self):
        """
        Returns the run type. Currently supports only GGA and HF calcs.

        TODO: Fix for other functional types like LDA, PW91, etc.
        """
        if self.is_hubbard:
            return "GGA+U"
        elif self.parameters.get("LHFCALC", False):
            return "HF"
        else:
            return "GGA"

    @property
    def is_hubbard(self):
        """
        True if run is a DFT+U run.
        """
        if len(self.hubbards) == 0:
            return False
        return sum(self.hubbards.values()) > 0

    @property
    def is_spin(self):
        """
        True if run is spin-polarized.
        """
        return True if self.incar.get("ISPIN", 1) == 2 else False

    def get_band_structure(self, kpoints_filename=None, efermi=None):
        """
        Returns the band structure as a BandStructure object

        Args:
            kpoints_filename:
                Full path of the KPOINTS file from which the band structure is
                generated.
                If none is provided, the code will try to intelligently
                determine the appropriate KPOINTS file by substituting the
                filename of the vasprun.xml with KPOINTS.
                The latter is the default behavior.
            efermi:
                If you want to specify manually the fermi energy this is where
                you should do it. By default, the None value means the code
                will get it from the vasprun.

        Returns:
            a BandStructure object (or more specifically a
            BandStructureSymmLine object if the run is detected to be a run
            along symmetry lines)

            Two types of runs along symmetry lines are accepted: non-sc with
            Line-Mode in the KPOINT file or hybrid, self-consistent with a
            uniform grid+a few kpoints along symmetry lines (explicit KPOINTS
            file) (it's not possible to run a non-sc band structure with hybrid
            functionals). The explicit KPOINTS file needs to have data on the
            kpoint label as commentary.

        TODO:
            - make a bit more general for non Symm Line band structures
            - make a decision on the convention with 2*pi or not.
        """
        if not kpoints_filename:
            kpoints_filename = self.filename.replace('vasprun.xml', 'KPOINTS')
        if not os.path.exists(kpoints_filename):
            raise VaspParserError('KPOINTS needed to obtain band structure.')
        if not self.parameters['ICHARG'] == 11:
            if 'LHFCALC' not in self.incar.keys() or not self.incar['LHFCALC']:
                raise VaspParserError("Band structure runs have to be "
                                      "non-self-consistent (ICHARG=11) if not "
                                      "hybrid")

        if efermi is None:
            efermi = self.efermi

        kpoint_file = Kpoints.from_file(kpoints_filename)
        lattice_new = Lattice(self.lattice_rec.matrix * 2 * math.pi)
        #lattice_rec=[self.lattice_rec.matrix[i][j] for i,j in range(3)]

        kpoints = [np.array(self.actual_kpoints[i])
                   for i in range(len(self.actual_kpoints))]
        dict_eigen = self.to_dict['output']['eigenvalues']
        dict_p_eigen = {}
        if 'projected_eigenvalues' in self.to_dict['output']:
            dict_p_eigen = self.to_dict['output']['projected_eigenvalues']

        p_eigenvals = {}
        if "up" in dict_eigen["1"] and "down" in dict_eigen["1"]\
                and self.incar['ISPIN'] == 2:
            eigenvals = {Spin.up: [], Spin.down: []}
            if len(dict_p_eigen) != 0:
                p_eigenvals = {Spin.up: [], Spin.down: []}
        else:
            eigenvals = {Spin.up: []}
            if len(dict_p_eigen) != 0:
                p_eigenvals = {Spin.up: []}

        neigenvalues = [len(v['up']) for v in dict_eigen.values()]
        min_eigenvalues = min(neigenvalues)
        for i in range(min_eigenvalues):
            eigenvals[Spin.up].append([dict_eigen[str(j)]['up'][i][0]
                                       for j in range(len(kpoints))])
            if len(dict_p_eigen) != 0:
                p_eigenvals[Spin.up].append(
                    [{Orbital.from_string(orb):
                      dict_p_eigen[j]['up'][i][orb]
                      for orb in dict_p_eigen[j]['up'][i]}
                     for j in range(len(kpoints))])
        if Spin.down in eigenvals:
            for i in range(min_eigenvalues):
                eigenvals[Spin.down].append([dict_eigen[str(j)]['down'][i][0]
                                             for j in range(len(kpoints))])
                if len(dict_p_eigen) != 0:
                    p_eigenvals[Spin.down].append(
                        [{Orbital.from_string(orb):
                          dict_p_eigen[j]['down'][i][orb]
                          for orb in dict_p_eigen[j]['down'][i]}
                         for j in range(len(kpoints))]
                    )

        #check if we have an hybrid band structure computation
        #for this we look at the presence of the LHFCALC tag and of k-points
        #that have weights=0.0
        hybrid_band = False
        if self.parameters['LHFCALC']:
            for l in kpoint_file.labels:
                if l != None:
                    hybrid_band = True

        if kpoint_file.style == "Line_mode" or hybrid_band:
            labels_dict = {}
            if hybrid_band:
                start_bs_index = 0
                for i in range(len(self.actual_kpoints)):
                    if self.actual_kpoints_weights[i] == 0.0:
                        start_bs_index = i
                        break
                for i in range(len(kpoint_file.kpts)):
                    if kpoint_file.labels[i] != None:
                        labels_dict[kpoint_file.labels[i]] = \
                            kpoint_file.kpts[i]
                #remake the data only considering line band structure k-points
                #(weight = 0.0 kpoints)
                kpoints = kpoints[start_bs_index:len(kpoints)]
                up_eigen = [eigenvals[Spin.up][i][start_bs_index:
                                                  len(eigenvals[Spin.up][i])]
                            for i in range(len(eigenvals[Spin.up]))]
                if self.is_spin:
                    down_eigen = [eigenvals[Spin.down][i]
                                  [start_bs_index:
                                   len(eigenvals[Spin.down][i])]
                                  for i in range(len(eigenvals[Spin.down]))]
                    eigenvals = {Spin.up: up_eigen,
                                 Spin.down: down_eigen}
                else:
                    eigenvals = {Spin.up: up_eigen}
            else:
                labels_dict = dict(zip(kpoint_file.labels, kpoint_file.kpts))
            return BandStructureSymmLine(kpoints, eigenvals, lattice_new,
                                         efermi, labels_dict,
                                         structure=self.final_structure,
                                         projections=p_eigenvals)
        else:
            return BandStructure(kpoints, eigenvals, lattice_new, efermi,
                                 structure=self.final_structure,
                                 projections=p_eigenvals)

    @property
    def eigenvalue_band_properties(self):
        """
        Band properties from the eigenvalues as a tuple,
        (band gap, cbm, vbm, is_band_gap_direct).
        """
        vbm = -float("inf")
        vbm_kpoint = None
        cbm = float("inf")
        cbm_kpoint = None
        for k, val in self.eigenvalues.items():
            for (eigenval, occu) in val:
                if occu > 1e-8 and eigenval > vbm:
                    vbm = eigenval
                    vbm_kpoint = k[0]
                elif occu <= 1e-8 and eigenval < cbm:
                    cbm = eigenval
                    cbm_kpoint = k[0]
        return cbm - vbm, cbm, vbm, vbm_kpoint == cbm_kpoint

    @property
    def to_dict(self):
        """
        Json-serializable dict representation.
        """
        d = {"vasp_version": self.vasp_version,
             "has_vasp_completed": self.converged,
             "nsites": len(self.final_structure)}
        comp = self.final_structure.composition
        d["unit_cell_formula"] = comp.to_dict
        d["reduced_cell_formula"] = Composition(comp.reduced_formula).to_dict
        d["pretty_formula"] = comp.reduced_formula
        symbols = [s.split()[1] for s in self.potcar_symbols]
        symbols = [re.split("_", s)[0] for s in symbols]
        d["is_hubbard"] = self.incar.get("LDAU", False)
        if d["is_hubbard"]:
            us = self.incar.get("LDAUU", self.parameters.get("LDAUU"))
            js = self.incar.get("LDAUJ", self.parameters.get("LDAUJ"))
            if len(us) == len(symbols):
                d["hubbards"] = {symbols[i]: us[i] - js[i]
                                 for i in xrange(len(symbols))}
            elif sum(us) == 0 and sum(js) == 0:
                d["is_hubbard"] = False
                d["hubbards"] = {}
            else:
                raise VaspParserError("Length of U value parameters and atomic"
                                      " symbols are mismatched.")
        else:
            d["hubbards"] = {}

        unique_symbols = sorted(list(set(symbols)))
        d["elements"] = unique_symbols
        d["nelements"] = len(unique_symbols)

        d["run_type"] = self.run_type

        vasp_input = {}
        vasp_input["incar"] = {k: v for k, v in self.incar.items()}
        vasp_input["crystal"] = self.initial_structure.to_dict
        vasp_input["kpoints"] = self.kpoints.to_dict
        actual_kpts = [{"abc":list(self.actual_kpoints[i]),
                        "weight":self.actual_kpoints_weights[i]}
                       for i in xrange(len(self.actual_kpoints))]
        vasp_input["kpoints"]["actual_points"] = actual_kpts
        vasp_input["potcar"] = [s.split(" ")[1] for s in self.potcar_symbols]
        vasp_input["parameters"] = {k: v for k, v in self.parameters.items()}
        vasp_input["lattice_rec"] = self.lattice_rec.to_dict
        d["input"] = vasp_input

        vasp_output = {"ionic_steps": self.ionic_steps,
                       "final_energy": self.final_energy,
                       "final_energy_per_atom": self.final_energy /\
                                                len(self.final_structure),
                       "crystal": self.final_structure.to_dict,
                       "efermi": self.efermi, 'eigenvalues': {}}
        for (spin, index), values in self.eigenvalues.items():
            if index not in vasp_output['eigenvalues']:
                vasp_output['eigenvalues'][index] = {str(spin): values}
            else:
                vasp_output['eigenvalues'][index][str(spin)] = values

        vasp_output['projected_eigenvalues'] = []
        if len(self.projected_eigenvalues) != 0:
            for i in range(len(vasp_output['eigenvalues'])):
                vasp_output['projected_eigenvalues'].append({})
                for spin in vasp_output['eigenvalues'][i]:
                    vasp_output['projected_eigenvalues'][i][spin] = []
                    for j in range(len(vasp_output['eigenvalues'][i][spin])):
                        vasp_output['projected_eigenvalues'][i][spin].append(
                                                                        {})
            for (spin, kpoint_index, band_index, ion_index, orbital), value \
                in self.projected_eigenvalues.items():
                if orbital not in vasp_output['projected_eigenvalues'][
                            kpoint_index][str(spin)][band_index]:
                    vasp_output['projected_eigenvalues'][kpoint_index][
                    str(spin)][band_index][orbital] = [0.0
                    for s in range(len(self.final_structure.sites))]

                else:
                    vasp_output['projected_eigenvalues'][kpoint_index][
                    str(spin)][band_index][orbital][ion_index] = value

        (gap, cbm, vbm, is_direct) = self.eigenvalue_band_properties
        vasp_output.update(dict(bandgap=gap, cbm=cbm, vbm=vbm,
                         is_gap_direct=is_direct))
        d['output'] = vasp_output

        return clean_json(d, strict=True)


class VasprunHandler(xml.sax.handler.ContentHandler):
    """
    Sax handler for vasprun.xml. Attributes are mirrored into Vasprun object.
    Generally should not be initiatized on its own.
    """

    def __init__(self, filename, parse_dos=True, parse_eigen=True,
                 parse_projected_eigen=False):
        self.filename = filename
        self.parse_dos = parse_dos
        self.parse_eigen = parse_eigen
        self.parse_projected_eigen = parse_projected_eigen

        self.step_count = 0
        # variables to be filled
        self.vasp_version = None
        self.incar = Incar()
        self.parameters = Incar()
        self.potcar_symbols = []
        self.atomic_symbols = []
        self.kpoints = Kpoints()
        self.actual_kpoints = []
        self.actual_kpoints_weights = []
        self.dos_energies = None

        #  will  be  {(spin, kpoint index): [[energy, occu]]}
        self.eigenvalues = {}

        #{(spin, kpoint_index, band_index, atom_ind, orb):float}
        self.projected_eigenvalues = {}

        self.tdos = {}
        self.idos = {}
        self.pdos = {}
        self.efermi = None
        self.ionic_steps = []  # should be a list of dict
        self.structures = []
        self.lattice_rec = []
        self.stress = []

        self.input_read = False
        self.read_structure = False
        self.read_rec_lattice = False
        self.read_calculation = False
        self.read_eigen = False
        self.read_projected_eigen = False
        self.read_dos = False
        self.in_efermi = False
        self.read_atoms = False
        self.read_lattice = False
        self.read_positions = False
        self.incar_param = None

        #Intermediate variables
        self.dos_energies_val = []
        self.dos_val = []
        self.idos_val = []
        self.raw_data = []

        #will be set to true if there is an error parsing the Dos.
        self.dos_has_errors = False
        self.state = defaultdict(bool)

    def startElement(self, name, attributes):
        self.state[name] = attributes.get("name", True)
        self.read_val = False

        #Nested if loops makes reading much faster.
        if not self.input_read:  # reading input parameters
            self._init_input(name, attributes)
        else:  # reading calculations and structures and eigenvalues.
            self._init_calc(name, attributes)
        if self.read_val:
            self.val = StringIO.StringIO()

    def _init_input(self, name, attributes):
        state = self.state
        if (name == "i" or name == "v") and \
                (state["incar"] or state["parameters"]):
            self.incar_param = attributes["name"]
            self.param_type = "float" if "type" not in attributes \
                else attributes["type"]
            self.read_val = True
        elif name == "v" and state["kpoints"]:
            self.read_val = True
        elif name == "generation" and state["kpoints"]:
            self.kpoints.comment = "Kpoints from vasprun.xml"
            self.kpoints.num_kpts = 0
            self.kpoints.style = attributes["param"]
            self.kpoints.kpts = []
            self.kpoints.kpts_shift = [0, 0, 0]
        elif name == "c" and \
                (state["array"] == "atoms" or
                 state["array"] == "atomtypes"):
            self.read_val = True
        elif name == "i" and state["i"] == "version" and state["generator"]:
            self.read_val = True

    def _init_calc(self, name, attributes):
        state = self.state
        if self.read_structure and name == "v":
            if state["varray"] == "basis":
                self.read_lattice = True
            elif state["varray"] == "positions":
                self.read_positions = True
            elif state["varray"] == "rec_basis":
                self.read_rec_lattice = True
        elif self.read_calculation:
            if name == "i" and state["scstep"]:
                logger.debug("Reading scstep...")
                self.read_val = True
            elif name == "v" and (state["varray"] == "forces" or
                                  state["varray"] == "stress"):
                self.read_positions = True
            elif name == "dos" and self.parse_dos:
                logger.debug("Reading dos...")
                self.dos_energies = None
                self.tdos = {}
                self.idos = {}
                self.pdos = {}
                self.efermi = None
                self.read_dos = True
            elif name == "eigenvalues" and self.parse_eigen and \
                    (not state["projected"]):
                logger.debug("Reading eigenvalues. Projected = {}"
                             .format(state["projected"]))
                self.eigenvalues = {}
                self.read_eigen = True
            elif name == "eigenvalues" and self.parse_projected_eigen and \
                    state["projected"]:
                logger.debug("Reading projected eigenvalues...")
                self.projected_eigen = {}
                self.read_projected_eigen = True
            elif self.read_eigen or self.read_projected_eigen:
                if name == "r" and state["set"]:
                    self.read_val = True
                elif name == "set" and "comment" in attributes:
                    comment = attributes["comment"]
                    state["set"] = comment
                    if comment.startswith("spin"):
                        self.eigen_spin = Spin.up \
                            if state["set"] in ["spin 1", "spin1"] \
                            else Spin.down
                        logger.debug("Reading spin {}".format(self.eigen_spin))
                    elif comment.startswith("kpoint"):
                        self.eigen_kpoint = int(comment.split(" ")[1])
                        logger.debug("Reading kpoint {}"
                                     .format(self.eigen_kpoint))
                    elif comment.startswith("band"):
                        self.eigen_band = int(comment.split(" ")[1])
                        logger.debug("Reading band {}"
                                     .format(self.eigen_band))
            elif self.read_dos:
                if (name == "i" and state["i"] == "efermi") or \
                   (name == "r" and state["set"]):
                    self.read_val = True
                elif name == "set" and "comment" in attributes:
                    comment = attributes["comment"]
                    state["set"] = comment
                    if state["partial"]:
                        if comment.startswith("ion"):
                            self.pdos_ion = int(comment.split(" ")[1])
                        elif comment.startswith("spin"):
                            self.pdos_spin = Spin.up \
                                if state["set"] in ["spin 1", "spin1"] \
                                else Spin.down

        if name == "calculation":
            self.step_count += 1
            self.scdata = []
            self.read_calculation = True
        elif name == "scstep":
            self.scstep = {}
        elif name == "structure":
            self.latticestr = StringIO.StringIO()
            self.latticerec = StringIO.StringIO()
            self.posstr = StringIO.StringIO()
            self.read_structure = True
        elif name == "varray" and (state["varray"] in ["forces", "stress"]):
            self.posstr = StringIO.StringIO()

    def characters(self, data):
        if self.read_val:
            self.val.write(data)
        if self.read_lattice:
            self.latticestr.write(data)
        elif self.read_positions:
            self.posstr.write(data)
        elif self.read_rec_lattice:
            self.latticerec.write(data)

    def _read_input(self, name):
        state = self.state
        if name == "i":
            if state["incar"]:
                self.incar[self.incar_param] = \
                    parse_parameters(self.param_type,
                                     self.val.getvalue().strip())
            elif state["parameters"]:
                self.parameters[self.incar_param] = \
                    parse_parameters(self.param_type,
                                     self.val.getvalue().strip())
            elif state["generator"] and state["i"] == "version":
                self.vasp_version = self.val.getvalue().strip()
            self.incar_param = None
        elif name == "set":
            if state["array"] == "atoms":
                self.atomic_symbols = self.atomic_symbols[::2]
                self.atomic_symbols = [sym if sym != "X" else "Xe"
                                       for sym in self.atomic_symbols]
            elif state["array"] == "atomtypes":
                self.potcar_symbols = self.potcar_symbols[4::5]
                self.input_read = True
        elif name == "c":
            if state["array"] == "atoms":
                self.atomic_symbols.append(self.val.getvalue().strip())
            elif state["array"] == "atomtypes":
                self.potcar_symbols.append(self.val.getvalue().strip())
        elif name == "v":
            if state["incar"]:
                self.incar[self.incar_param] = \
                    parse_v_parameters(self.param_type,
                                       self.val.getvalue().strip(),
                                       self.filename, self.incar_param)
                self.incar_param = None
            elif state["parameters"]:
                self.parameters[self.incar_param] = \
                    parse_v_parameters(self.param_type,
                                       self.val.getvalue().strip(),
                                       self.filename, self.incar_param)
            elif state["kpoints"]:
                if state["varray"] == "kpointlist":
                    self.actual_kpoints.append([float(x)
                                                for x in
                                                self.val.getvalue().split()])
                if state["varray"] == "weights":
                    val = float(self.val.getvalue())
                    self.actual_kpoints_weights.append(val)
                if state["v"] == "divisions":
                    self.kpoints.kpts = [[int(x)
                                          for x
                                          in self.val.getvalue().split()]]
                elif state["v"] == "usershift":
                    self.kpoints.kpts_shift = [float(x)
                                               for x in
                                               self.val.getvalue().split()]
                elif state["v"] == "genvec1" or state["v"] == "genvec2" or \
                        state["v"] == "genvec3" or state["v"] == "shift":
                    setattr(self.kpoints, state["v"],
                            [float(x)
                             for x in self.val.getvalue().split()])

    def _read_calc(self, name):
        state = self.state
        if name == "i" and state["scstep"]:
            self.scstep[state["i"]] = float(self.val.getvalue())
        elif name == "scstep":
            self.scdata.append(self.scstep)
            logger.debug("Finished reading scstep...")
        elif name == "varray" and state["varray"] == "forces":
            self.forces = np.array([float(x)
                                    for x in self.posstr.getvalue().split()])
            self.forces.shape = (len(self.atomic_symbols), 3)
            self.read_positions = False
        elif name == "varray" and state["varray"] == "stress":
            self.stress = np.array([float(x) for x
                                    in self.posstr.getvalue().split()])
            self.stress.shape = (3, 3)
            self.read_positions = False
        elif name == "calculation":
            self.ionic_steps.append({"electronic_steps": self.scdata,
                                     "structure": self.structures[-1],
                                     "forces": self.forces,
                                     "stress": self.stress})
            self.read_calculation = False

    def _read_structure(self, name):
        if name == "v":
            self.read_positions = False
            self.read_lattice = False
            self.read_rec_lattice = False
        elif name == "structure":
            self.lattice = np.array([float(x) for x
                                     in self.latticestr.getvalue().split()])
            self.lattice.shape = (3, 3)
            self.pos = np.array([float(x) for x
                                 in self.posstr.getvalue().split()])
            self.pos.shape = (len(self.atomic_symbols), 3)
            self.structures.append(Structure(self.lattice, self.atomic_symbols,
                                             self.pos))
            self.lattice_rec = Lattice([float(x) for x
                                        in self.latticerec.getvalue().split()])
            self.read_structure = False
            self.read_positions = False
            self.read_lattice = False
            self.read_rec_lattice = False

    def _read_dos(self, name):
        state = self.state
        try:
            if name == "i" and state["i"] == "efermi":
                self.efermi = float(self.val.getvalue().strip())
            elif name == "r" and state["total"] and \
                    str(state["set"]).startswith("spin"):
                tok = self.val.getvalue().split()
                self.dos_energies_val.append(float(tok[0]))
                self.dos_val.append(float(tok[1]))
                self.idos_val.append(float(tok[2]))
            elif name == "r" and state["partial"] and \
                    str(state["set"]).startswith("spin"):
                tok = self.val.getvalue().split()
                self.raw_data.append([float(i) for i in tok[1:]])
            elif name == "set":
                if state["total"] and str(state["set"]).startswith("spin"):
                    spin = Spin.up if state["set"] == "spin 1" else Spin.down
                    self.tdos[spin] = self.dos_val
                    self.idos[spin] = self.dos_val
                    self.dos_energies = self.dos_energies_val
                    self.dos_energies_val = []
                    self.dos_val = []
                    self.idos_val = []
                elif state["partial"] and str(state["set"]).startswith("spin"):
                    spin = Spin.up if state["set"] == "spin 1" else Spin.down
                    self.norbitals = len(self.raw_data[0])
                    for i in xrange(self.norbitals):
                        self.pdos[(self.pdos_ion, i, spin)] = \
                            [row[i] for row in self.raw_data]
                    self.raw_data = []
            elif name == "partial":
                all_pdos = []
                natom = len(self.atomic_symbols)
                for iatom in xrange(1, natom + 1):
                    all_pdos.append(defaultdict())
                    for iorbital in xrange(self.norbitals):
                        updos = self.pdos[(iatom, iorbital, Spin.up)]
                        downdos = self.pdos.get((iatom, iorbital, Spin.down),
                                                None)
                        orb = Orbital.from_vasp_index(iorbital)
                        if downdos:
                            all_pdos[-1][orb] = {Spin.up: updos,
                                                 Spin.down: downdos}
                        else:
                            all_pdos[-1][orb] = {Spin.up: updos}
                self.pdos = all_pdos
            elif name == "total":
                self.tdos = Dos(self.efermi, self.dos_energies, self.tdos)
                self.idos = Dos(self.efermi, self.dos_energies, self.idos)
            elif name == "dos":
                self.read_dos = False
        except:
            self.dos_has_errors = True

    def _read_eigen(self, name):
        state = self.state
        if name == "r" and str(state["set"]).startswith("kpoint"):
            tok = self.val.getvalue().split()
            self.raw_data.append([float(i) for i in tok])
        elif name == "set" and str(state["set"]).startswith("kpoint"):
            self.eigenvalues[(self.eigen_spin, self.eigen_kpoint - 1)] = \
                self.raw_data
            self.raw_data = []
        elif name == "eigenvalues":
            logger.debug("Finished reading eigenvalues. "
                         "No. eigen = {}".format(len(self.eigenvalues)))
            self.read_eigen = False

    def _read_projected_eigen(self, name):
        state = self.state
        if name == "r" and str(state["set"]).startswith("band"):
            tok = self.val.getvalue().split()
            self.raw_data.append({Orbital.from_vasp_index(i): float(val)
                                  for i, val in enumerate(tok)})
        elif name == "set" and str(state["set"]).startswith("band"):
            logger.debug("Processing projected eigenvalues for " +
                         "band {}, kpoint {}, spin {}."
                         .format(self.eigen_band - 1, self.eigen_kpoint - 1,
                                 self.eigen_spin))
            for atom_ind, data in enumerate(self.raw_data):
                for orb, val in data.items():
                    self.projected_eigenvalues[(self.eigen_spin,
                                                self.eigen_kpoint - 1,
                                                self.eigen_band - 1,
                                                atom_ind, orb)] = val
            self.raw_data = []
        elif name == "projected":
            logger.debug("Finished reading projected eigenvalues. "
                         "No. eigen = {}".format(len(self.eigenvalues)))
            self.read_projected_eigen = False

    def endElement(self, name):
        if not self.input_read:
            self._read_input(name)
        else:
            if self.read_structure:
                self._read_structure(name)
            elif self.read_dos:
                self._read_dos(name)
            elif self.read_eigen:
                self._read_eigen(name)
            elif self.read_projected_eigen:
                self._read_projected_eigen(name)
            elif self.read_calculation:
                self._read_calc(name)
        self.state[name] = False


def parse_parameters(val_type, val):
    """
    Helper function to convert a Vasprun parameter into the proper type.
    Boolean, int and float types are converted.

    Args:
        val_type : Value type parsed from vasprun.xml.
        val : Actual string value parsed for vasprun.xml.
    """
    if val_type == "logical":
        return val == "T"
    elif val_type == "int":
        return int(val)
    elif val_type == "string":
        return val.strip()
    else:
        return float(val)


def parse_v_parameters(val_type, val, filename, param_name):
    """
    Helper function to convert a Vasprun array-type parameter into the proper
    type. Boolean, int and float types are converted.

    Args:
        val_type:
            Value type parsed from vasprun.xml.
        val:
            Actual string value parsed for vasprun.xml.
        filename:
            Fullpath of vasprun.xml. Used for robust error handling.  E.g.,
            if vasprun.xml contains \*\*\* for some Incar parameters, the code
            will try to read from an INCAR file present in the same directory.
        param_name:
            Name of parameter.

    Returns:
        Parsed value.
    """
    if val_type == "logical":
        val = [True if i == "T" else False for i in val.split()]
    elif val_type == "int":
        try:
            val = [int(i) for i in val.split()]
        except ValueError:
            # Fix for stupid error in vasprun sometimes which displays
            # LDAUL/J as 2****
            val = parse_from_incar(filename, param_name)
            if val is None:
                raise IOError("Error in parsing vasprun.xml")
    elif val_type == "string":
        val = [i for i in val.split()]
    else:
        try:
            val = [float(i) for i in val.split()]
        except ValueError:
            # Fix for stupid error in vasprun sometimes which displays
            # MAGMOM as 2****
            val = parse_from_incar(filename, param_name)
            if val is None:
                raise IOError("Error in parsing vasprun.xml")
    return val


def parse_from_incar(filename, key):
    """
    Helper function to parse a parameter from the INCAR.
    """
    dirname = os.path.dirname(filename)
    for f in os.listdir(dirname):
        if re.search("INCAR", f):
            warnings.warn("INCAR found. Using " + key + " from INCAR.")
            incar = Incar.from_file(os.path.join(dirname, f))
            if key in incar:
                return incar[key]
            else:
                return None
    return None


class Outcar(object):
    """
    Parser for data in OUTCAR that is not available in Vasprun.xml

    Note, this class works a bit differently than most of the other
    VaspObjects, since the OUTCAR can be very different depending on which
    "type of run" performed.

    Creating the OUTCAR class with a filename reads "regular parameters" that
    are always present.

    .. attribute:: magnetization

        Magnetization on each ion as a tuple of dict, e.g.,
        ({"d": 0.0, "p": 0.003, "s": 0.002, "tot": 0.005}, ... )
        Note that this data is not always present.  LORBIT must be set to some
        other value than the default.

    .. attribute:: charge

        Charge on each ion as a tuple of dict, e.g.,
        ({"p": 0.154, "s": 0.078, "d": 0.0, "tot": 0.232}, ...)
        Note that this data is not always present.  LORBIT must be set to some
        other value than the default.

    .. attribute:: is_stopped

        True if OUTCAR is from a stopped run (using STOPCAR, see Vasp Manual).

    .. attribute:: run_stats

        Various useful run stats as a dict including "System time (sec)",
        "Total CPU time used (sec)", "Elapsed time (sec)",
        "Maximum memory used (kb)", "Average memory used (kb)",
        "User time (sec)".

    One can then call a specific reader depending on the type of run being
    performed. These are currently: read_igpar(), read_lepsilon() and
    read_lcalcpol().

    See the documentation of those methods for more documentation.

    Authors: Rickard Armiento, Shyue Ping Ong
    """
    def __init__(self, filename):
        self.filename = filename
        self.is_stopped = False
        with zopen(filename, "r") as f:
            read_charge_mag = False
            charge = []
            mag = []
            header = []
            run_stats = {}
            total_mag = None
            nelect = None
            efermi = None

            time_patt = re.compile("\((sec|kb)\)")
            efermi_patt = re.compile("E-fermi\s*:\s*(\S+)")
            nelect_patt = re.compile("number of electron\s+(\S+)\s+"
                                     "magnetization\s+(\S+)")
            all_lines = []
            for line in reverse_readline(f):
                clean = line.strip()
                all_lines.append(clean)
                if clean.startswith("tot ") and not (charge and mag):
                    read_charge_mag = True
                    data = []
                elif read_charge_mag:
                    if clean.startswith("# of ion"):
                        header = re.split("\s{2,}", line.strip())
                        header.pop(0)
                    elif clean == "total charge":
                        data.reverse()
                        charge = [dict(zip(header, v)) for v in data]
                        read_charge_mag = False
                    elif clean == "magnetization (x)":
                        data.reverse()
                        mag = [dict(zip(header, v)) for v in data]
                        read_charge_mag = False
                    else:
                        m = re.match("\s*(\d+)\s+(([\d\.\-]+)\s+)+", clean)
                        if m:
                            toks = [float(i) for i in re.findall("[\d\.\-]+",
                                                                 clean)]
                            toks.pop(0)
                            data.append(toks)
                elif clean.find("soft stop encountered!  aborting job") != -1:
                    self.is_stopped = True
                else:
                    if time_patt.search(line):
                        tok = line.strip().split(":")
                        run_stats[tok[0].strip()] = float(tok[1].strip())
                        continue
                    m = efermi_patt.search(clean)
                    if m:
                        try:
                            #try-catch because VASP sometimes prints
                            #'E-fermi: ********     XC(G=0):  -6.1327
                            #alpha+bet : -1.8238'
                            efermi = float(m.group(1))
                            continue
                        except ValueError:
                            efermi = None
                            continue
                    m = nelect_patt.search(clean)
                    if m:
                        nelect = float(m.group(1))
                        total_mag = float(m.group(2))
                if all([nelect, total_mag is not None, efermi is not None,
                        run_stats]):
                    break

            self.run_stats = run_stats
            self.magnetization = tuple(mag)
            self.charge = tuple(charge)
            self.efermi = efermi
            self.nelect = nelect
            self.total_mag = total_mag

    def read_igpar(self):
        """
        Renders accessible:
            er_ev = e<r>_ev (dictionary with Spin.up/Spin.down as keys)
            er_bp = e<r>_bp (dictionary with Spin.up/Spin.down as keys)
            er_ev_tot = spin up + spin down summed
            er_bp_tot = spin up + spin down summed
            p_elc = spin up + spin down summed
            p_ion = spin up + spin down summed

        (See VASP section "LBERRY,  IGPAR,  NPPSTR,  DIPOL tags" for info on
        what these are).
        """

        # variables to be filled
        self.er_ev = {}  # will  be  dict (Spin.up/down) of array(3*float)
        self.er_bp = {}  # will  be  dics (Spin.up/down) of array(3*float)
        self.er_ev_tot = None  # will be array(3*float)
        self.er_bp_tot = None  # will be array(3*float)
        self.p_elec = None
        self.p_ion = None
        try:
            search = []

            # Nonspin cases
            def er_ev(results, match):
                results.er_ev[Spin.up] = np.array([float(match.group(i))
                                                   for i in xrange(1, 4)]) / 2
                results.er_ev[Spin.down] = results.er_ev[Spin.up]
                results.context = 2

            search.append(["^ *e<r>_ev=\( *([-0-9.Ee+]*) *([-0-9.Ee+]*) "
                           "*([-0-9.Ee+]*) *\)",
                           None, er_ev])

            def er_bp(results, match):
                results.er_bp[Spin.up] = np.array([float(match.group(i))
                                                   for i in xrange(1, 4)]) / 2
                results.er_bp[Spin.down] = results.er_bp[Spin.up]

            search.append(["^ *e<r>_bp=\( *([-0-9.Ee+]*) *([-0-9.Ee+]*) "
                           "*([-0-9.Ee+]*) *\)",
                           lambda results, line: results.context == 2, er_bp])

            # Spin cases
            def er_ev_up(results, match):
                results.er_ev[Spin.up] = np.array([float(match.group(i))
                                                   for i in xrange(1, 4)])
                results.context = Spin.up

            search.append(["^.*Spin component 1 *e<r>_ev=\( *([-0-9.Ee+]*) "
                           "*([-0-9.Ee+]*) *([-0-9.Ee+]*) *\)",
                           None, er_ev_up])

            def er_bp_up(results, match):
                results.er_bp[Spin.up] = np.array([float(match.group(1)),
                                                   float(match.group(2)),
                                                   float(match.group(3))])

            search.append(["^ *e<r>_bp=\( *([-0-9.Ee+]*) *([-0-9.Ee+]*) "
                           "*([-0-9.Ee+]*) *\)",
                           lambda results,
                           line: results.context == Spin.up, er_bp_up])

            def er_ev_dn(results, match):
                results.er_ev[Spin.down] = np.array([float(match.group(1)),
                                                     float(match.group(2)),
                                                     float(match.group(3))])
                results.context = Spin.down
            search.append(["^.*Spin component 2 *e<r>_ev=\( *([-0-9.Ee+]*) "
                           "*([-0-9.Ee+]*) *([-0-9.Ee+]*) *\)",
                           None, er_ev_dn])

            def er_bp_dn(results, match):
                results.er_bp[Spin.down] = np.array([float(match.group(i))
                                                     for i in xrange(1, 4)])
            search.append(["^ *e<r>_bp=\( *([-0-9.Ee+]*) *([-0-9.Ee+]*) "
                           "*([-0-9.Ee+]*) *\)",
                           lambda results,
                           line: results.context == Spin.down, er_bp_dn])

            # Always present spin/non-spin
            def p_elc(results, match):
                results.p_elc = np.array([float(match.group(i))
                                          for i in xrange(1, 4)])

            search.append(["^.*Total electronic dipole moment: "
                           "*p\[elc\]=\( *([-0-9.Ee+]*) *([-0-9.Ee+]*) "
                           "*([-0-9.Ee+]*) *\)", None, p_elc])

            def p_ion(results, match):
                results.p_ion = np.array([float(match.group(i))
                                          for i in xrange(1, 4)])

            search.append(["^.*ionic dipole moment: "
                           "*p\[ion\]=\( *([-0-9.Ee+]*) *([-0-9.Ee+]*) "
                           "*([-0-9.Ee+]*) *\)", None, p_ion])

            self.context = None
            self.er_ev = {Spin.up: None, Spin.down: None}
            self.er_bp = {Spin.up: None, Spin.down: None}

            micro_pyawk(self.filename, search, self)

            if self.er_ev[Spin.up] is not None and \
                    self.er_ev[Spin.down] is not None:
                self.er_ev_tot = self.er_ev[Spin.up] + self.er_ev[Spin.down]

            if self.er_bp[Spin.up] is not None and \
                    self.er_bp[Spin.down] is not None:
                self.er_bp_tot = self.er_bp[Spin.up] + self.er_bp[Spin.down]

        except:
            self.er_ev_tot = None
            self.er_bp_tot = None
            raise Exception("IGPAR OUTCAR could not be parsed.")

    def read_lepsilon(self):
        # variables to be filled
        try:
            search = []

            def dielectric_section_start(results, match):
                results.dielectric_index = -1

            search.append(["MACROSCOPIC STATIC DIELECTRIC TENSOR", None,
                           dielectric_section_start])

            def dielectric_section_start2(results, match):
                results.dielectric_index = 0

            search.append(["-------------------------------------",
                           lambda results,
                           line: results.dielectric_index == -1,
                           dielectric_section_start2])

            def dielectric_data(results, match):
                results.dielectric_tensor[results.dielectric_index, :] = \
                    np.array([float(match.group(i)) for i in xrange(1, 4)])
                results.dielectric_index += 1

            search.append(["^ *([-0-9.Ee+]+) +([-0-9.Ee+]+) +([-0-9.Ee+]+) *$",
                           lambda results,
                           line: results.dielectric_index >= 0,
                           dielectric_data])

            def dielectric_section_stop(results, match):
                results.dielectric_index = None

            search.append(["-------------------------------------",
                           lambda results, line: results.dielectric_index >= 1,
                           dielectric_section_stop])

            self.dielectric_index = None
            self.dielectric_tensor = np.zeros((3, 3))

            def piezo_section_start(results, match):
                results.piezo_index = 0

            search.append(["PIEZOELECTRIC TENSOR  for field in x, y, z        "
                           "\(e  Angst\)",
                           None, piezo_section_start])

            def piezo_data(results, match):
                results.piezo_tensor[results.piezo_index, :] = \
                    np.array([float(match.group(i)) for i in xrange(1, 7)])
                results.piezo_index += 1

            search.append(["^ *[xyz] +([-0-9.Ee+]+) +([-0-9.Ee+]+)" +
                           " +([-0-9.Ee+]+) *([-0-9.Ee+]+) +([-0-9.Ee+]+)" +
                           " +([-0-9.Ee+]+)*$",
                           lambda results, line: results.piezo_index >= 0,
                           piezo_data])

            def piezo_section_stop(results, match):
                results.piezo_index = None

            search.append(["-------------------------------------",
                           lambda results, line: results.piezo_index >= 1,
                           piezo_section_stop])

            self.piezo_index = None
            self.piezo_tensor = np.zeros((3, 6))

            def born_section_start(results, match):
                results.born_ion = -1

            search.append(["BORN EFFECTIVE CHARGES " +
                           "\(in e, cummulative output\)",
                           None, born_section_start])

            def born_ion(results, match):
                results.born_ion = int(match.group(1)) - 1
                results.born[results.born_ion] = np.zeros((3, 3))

            search.append(["ion +([0-9]+)", lambda results,
                           line: results.born_ion is not None, born_ion])

            def born_data(results, match):
                results.born[results.born_ion][int(match.group(1)) - 1, :] = \
                    np.array([float(match.group(i)) for i in xrange(2, 5)])

            search.append(["^ *([1-3]+) +([-0-9.Ee+]+) +([-0-9.Ee+]+) "
                           "+([-0-9.Ee+]+)$",
                           lambda results, line: results.born_ion >= 0,
                           born_data])

            def born_section_stop(results, match):
                results.born_index = None

            search.append(["-------------------------------------",
                           lambda results, line: results.born_ion >= 1,
                           born_section_stop])

            self.born_ion = None
            self.born = {}

            micro_pyawk(self.filename, search, self)

        except:
            raise Exception("LEPSILON OUTCAR could not be parsed.")

    def read_lcalcpol(self):
        # variables to be filled
        self.p_elec = None
        self.p_ion = None
        try:
            search = []

            # Always present spin/non-spin
            def p_elc(results, match):
                results.p_elc = np.array([float(match.group(1)),
                                          float(match.group(2)),
                                          float(match.group(3))])

            search.append(["^.*Total electronic dipole moment: "
                           "*p\[elc\]=\( *([-0-9.Ee+]*) *([-0-9.Ee+]*) "
                           "*([-0-9.Ee+]*) *\)",
                           None, p_elc])

            def p_ion(results, match):
                results.p_ion = np.array([float(match.group(1)),
                                          float(match.group(2)),
                                          float(match.group(3))])
            search.append(["^.*Ionic dipole moment: *p\[ion\]="
                           "\( *([-0-9.Ee+]*)"
                           " *([-0-9.Ee+]*) *([-0-9.Ee+]*) *\)",
                           None, p_ion])

            micro_pyawk(self.filename, search, self)

        except:
            raise Exception("CLACLCPOL OUTCAR could not be parsed.")

    @property
    def to_dict(self):
        d = {"@module": self.__class__.__module__,
             "@class": self.__class__.__name__, "efermi": self.efermi,
             "run_stats": self.run_stats, "magnetization": self.magnetization,
             "charge": self.charge, "total_magnetization": self.total_mag,
             "nelect": self.nelect, "is_stopped": self.is_stopped}
        return d


class VolumetricData(object):
    """
    Simple volumetric object for reading LOCPOT and CHGCAR type files.

    .. attribute:: structure

        Structure associated with the Volumetric Data object

    ..attribute:: is_spin_polarized

        True if run is spin polarized

    ..attribute:: dim

        Tuple of dimensions of volumetric grid in each direction (nx, ny, nz).

    ..attribute:: data

        Actual data as a dict of {string: np.array}. The string are "total"
        and "diff", in accordance to the output format of vasp LOCPOT and
        CHGCAR files where the total spin density is written first, followed
        by the difference spin density.

    .. attribute:: ngridpts

        Total number of grid points in volumetric data.
    """
    def __init__(self, structure, data, distance_matrix=None):
        """
        Typically, this constructor is not used directly and the static
        from_file constructor is used. This constructor is designed to allow
        summation and other operations between VolumetricData objects.

        Args:
            structure:
                Structure associated with the volumetric data
            data:
                Actual volumetric data.
            distance_matrix:
                A pre-computed distance matrix if available. Useful so pass
                distance_matrices between sums, shortcircuiting an otherwise
                expensive operation.
        """
        self.structure = structure
        self.is_spin_polarized = len(data) == 2
        self.dim = data["total"].shape
        self.data = data
        self.ngridpts = self.dim[0] * self.dim[1] * self.dim[2]
        #lazy init the spin data since this is not always needed.
        self._spin_data = {}
        self._distance_matrix = {} if not distance_matrix else distance_matrix

    @property
    def spin_data(self):
        """
        The data decomposed into actual spin data as {spin: data}.
        Essentially, this provides the actual Spin.up and Spin.down data
        instead of the total and diff.  Note that by definition, a
        non-spin-polarized run would have Spin.up data == Spin.down data.
        """
        if not self._spin_data:
            spin_data = dict()
            spin_data[Spin.up] = 0.5 * (self.data["total"] +
                                        self.data.get("diff", 0))
            spin_data[Spin.down] = 0.5 * (self.data["total"] -
                                          self.data.get("diff", 0))
            self._spin_data = spin_data
        return self._spin_data

    def get_axis_grid(self, ind):
        """
        Returns the grid for a particular axis.

        Args:
            ind:
                Axis index.
        """
        ng = self.dim
        num_pts = ng[ind]
        lengths = self.structure.lattice.abc
        return [i / num_pts * lengths[ind] for i in xrange(num_pts)]

    def __add__(self, other):
        return self.linear_add(other, 1.0)

    def __sub__(self, other):
        return self.linear_add(other, -1.0)

    def linear_add(self, other, scale_factor=1.0):
        """
        Method to do a linear sum of volumetric objects. Used by + and -
        operators as well. Returns a VolumetricData object containing the
        linear sum.

        Args:
            other:
                Another VolumetricData object
            scale_factor:
                Factor to scale the other data by.

        Returns:
            VolumetricData corresponding to self + scale_factor * other.
        """
        if self.structure != other.structure:
            raise ValueError("Adding or subtraction operations can only be "
                             "performed for volumetric data with the exact "
                             "same structure.")
        #To add checks
        data = {}
        for k in self.data.keys():
            data[k] = self.data[k] + scale_factor * other.data[k]
        return VolumetricData(self.structure, data, self._distance_matrix)

    @staticmethod
    def parse_file(filename):
        """
        Convenience method to parse a generic volumetric data file in the vasp
        like format. Used by subclasses for parsing file.

        Args:
            filename:
                Path of file to parse

        Returns:
            (poscar, data)
        """
        poscar_read = False
        poscar_string = []
        dataset = []
        all_dataset = []
        dim = None
        dimline = None
        read_dataset = False
        ngrid_pts = 0
        data_count = 0
        with zopen(filename) as f:
            for line in f:
                line = line.strip()
                if read_dataset:
                    toks = line.split()
                    for tok in toks:
                        if data_count < ngrid_pts:
                            #This complicated procedure is necessary because
                            #vasp outputs x as the fastest index, followed by y
                            #then z.
                            x = data_count % dim[0]
                            y = int(math.floor(data_count / dim[0])) % dim[1]
                            z = int(math.floor(data_count / dim[0] / dim[1]))
                            dataset[x,y,z] = float(tok)
                            data_count += 1
                    if data_count >= ngrid_pts:
                        read_dataset = False
                        data_count = 0
                        all_dataset.append(dataset)
                elif not poscar_read:
                    if line != "":
                        poscar_string.append(line)
                    elif line == "":
                        poscar = Poscar.from_string("\n".join(poscar_string))
                        poscar_read = True
                elif not dim:
                    dim = [int(i) for i in line.split()]
                    ngrid_pts = dim[0] * dim[1] * dim[2]
                    dimline = line
                    read_dataset = True
                    dataset = np.zeros(dim)
                elif line == dimline:
                    read_dataset = True
                    dataset = np.zeros(dim)
            if len(all_dataset) == 2:
                data = {"total": all_dataset[0], "diff": all_dataset[1]}
            else:
                data = {"total": all_dataset[0]}
            return poscar, data

    def write_file(self, file_name, vasp4_compatible=False):
        """
        Write the VolumetricData object to a vasp compatible file.

        Args:
            file_name:
                the path to a file
            vasp4_compatible:
                True if the format is vasp4 compatible
        """

        f = zopen(file_name, "w")
        p = Poscar(self.structure)
        f.write(p.get_string(vasp4_compatible=vasp4_compatible) + "\n")
        a = self.dim
        f.write("\n")

        def write_spin(data_type):
            lines = []
            count = 0
            f.write("{} {} {}\n".format(a[0], a[1], a[2]))
            for (k, j, i) in itertools.product(xrange(a[2]), xrange(a[1]),
                                               xrange(a[0])):
                lines.append("%0.11e" % self.data[data_type][i, j, k])
                count += 1
                if count % 5 == 0:
                    f.write("".join(lines) + "\n")
                    lines = []
                else:
                    lines.append(" ")
            f.write("".join(lines) + "\n")

        write_spin("total")
        if self.is_spin_polarized:
            f.write("\n")
            write_spin("diff")
        f.close()

    def get_integrated_diff(self, ind, radius, nbins=1):
        """
        Get integrated difference of atom index ind up to radius. This can be
        an extremely computationally intensive process, depending on how many
        grid points are in the VolumetricData.

        Args:
            ind:
                Index of atom.
            radius:
                Radius of integration.
            nbins:
                Number of bins. Defaults to 1. This allows one to obtain the
                charge integration up to a list of the cumulative charge
                integration values for radii for [radius/nbins,
                2 * radius/nbins, ....].

        Returns:
            Differential integrated charge as a np array of [[radius, value],
            ...]. Format is for ease of plotting. E.g., plt.plot(data[:,0],
            data[:,1])
        """

        radii = [radius / nbins * (i + 1) for i in xrange(nbins)]

        #For non-spin-polarized runs, this is zero by definition.
        data = np.zeros((nbins, 2))
        data[:, 0] = radii
        if not self.is_spin_polarized:
            return data

        max_r = max(radii)
        struct = self.structure
        a = self.dim
        if ind not in self._distance_matrix or\
                self._distance_matrix[ind]["max_radius"] < max_r:
            coords = []
            for (x, y, z) in itertools.product(*[xrange(i) for i in a]):
                coords.append([x / a[0], y / a[1], z / a[2]])
            sites_dist = get_points_in_sphere_pbc(struct.lattice, coords,
                                                  struct[ind].coords,
                                                  max_r)
            self._distance_matrix[ind] = {"max_radius": max_r,
                                          "data": sites_dist}

        for (fcoords, dist, i) in filter(lambda d: d[1] <= max_r,
                                         self._distance_matrix[ind]["data"]):
<<<<<<< HEAD
            c = np.around(np.mod(fcoords, 1) * a)
            intchg += self.data["diff"][c[0], c[1], c[2]]
        return intchg / self.ngridpts
=======
            c = np.rint(np.mod(fcoords, 1) * a)
            val = self.data["diff"][c[0], c[1], c[2]]
            for i, r in enumerate(radii):
                if dist <= r:
                    data[i, 1] += val

        data[:, 1] /= self.ngridpts
        return data
>>>>>>> 8b9fce89

    def get_average_along_axis(self, ind):
        """
        Get the averaged total of the volumetric data a certain axis direction.
        For example, useful for visualizing Hartree Potentials from a LOCPOT
        fike.

        Args:
            ind : Index of axis.

        Returns:
            Average total along axis
        """
        m = self.data["total"]

        ng = self.dim
        avg = []
        for i in xrange(ng[ind]):
            subtotal = 0
            for j in xrange(ng[(ind + 1) % 3]):
                for k in xrange(ng[(ind + 2) % 3]):
                    if ind == 0:
                        subtotal += m[i, j, k]
                    if ind == 1:
                        subtotal += m[k, i, j]
                    if ind == 2:
                        subtotal += m[j, k, i]
            avg.append(subtotal)
        avg = np.array(avg) / ng[(ind + 1) % 3] / ng[(ind + 2) % 3]
        return avg


class Locpot(VolumetricData):
    """
    Simple object for reading a LOCPOT file.
    """

    def __init__(self, poscar, data):
        """
        Args:
            poscar:
                Poscar object containing structure.
            data:
                Actual data.
        """
        VolumetricData.__init__(self, poscar.structure, data)
        self.name = poscar.comment

    @staticmethod
    def from_file(filename):
        (poscar, data) = VolumetricData.parse_file(filename)
        return Locpot(poscar, data)


class Chgcar(VolumetricData):
    """
    Simple object for reading a CHGCAR file.
    """

    def __init__(self, poscar, data):
        """
        Args:
            poscar:
                Poscar object containing structure.
            data:
                Actual data.
        """
        VolumetricData.__init__(self, poscar.structure, data)
        self.poscar = poscar
        self.name = poscar.comment
        self._distance_matrix = {}

    @staticmethod
    def from_file(filename):
        (poscar, data) = VolumetricData.parse_file(filename)
        return Chgcar(poscar, data)


class Procar(object):
    """
    Object for reading a PROCAR file
    """
    def __init__(self, filename):
        """
        Args:
            filename:
                Name of file containing PROCAR.
        """
        #create and return data object containing the information of a PROCAR
        self.name = ""
        self.data = dict()
        self._read_file(filename)

    def get_d_occupation(self, atomNo):
        row = self.data[atomNo]
        return sum(row[4:9])

    def _read_file(self, filename):
        reader = zopen(filename, "r")
        lines = clean_lines(reader.readlines())
        reader.close()
        self.name = lines[0]
        kpointexpr = re.compile("^\s*k-point\s+(\d+).*weight = ([0-9\.]+)")
        expr = re.compile("^\s*([0-9]+)\s+")
        dataexpr = re.compile("[\.0-9]+")
        weight = 0
        for l in lines:
            if kpointexpr.match(l):
                m = kpointexpr.match(l)
                currentKpoint = int(m.group(1))
                weight = float(m.group(2))
                if currentKpoint == 1:
                    self.data = dict()
            if expr.match(l):
                linedata = dataexpr.findall(l)
                linefloatdata = map(float, linedata)
                index = int(linefloatdata.pop(0))
                if index in self.data:
                    self.data[index] += np.array(linefloatdata) * weight
                else:
                    self.data[index] = np.array(linefloatdata) * weight


class Oszicar(object):
    """
    A basic parser for an OSZICAR output from VASP.  In general, while the
    OSZICAR is useful for a quick look at the output from a VASP run, we
    recommend that you use the Vasprun parser instead, which gives far richer
    information about a run.

    .. attribute:: electronic_steps

            All electronic steps as a list of list of dict. e.g.,
            [[{"rms": 160.0, "E": 4507.24605593, "dE": 4507.2, "N": 1,
            "deps": -17777.0, "ncg": 16576}, ...], [....]
            where electronic_steps[index] refers the list of electronic steps
            in one ionic_step, electronic_steps[index][subindex] refers to a
            particular electronic step at subindex in ionic step at index. The
            dict of properties depends on the type of VASP run, but in general,
            "E", "dE" and "rms" should be present in almost all runs.

    .. attribute:: ionic_steps:

            All ionic_steps as a list of dict, e.g.,
            [{"dE": -526.36, "E0": -526.36024, "mag": 0.0, "F": -526.36024},
            ...]
            This is the typical output from VASP at the end of each ionic step.
    """

    def __init__(self, filename):
        """
        Args:
            filename:
                Filename of file to parse
        """
        electronic_steps = []
        ionic_steps = []
        ionic_pattern = re.compile("(\d+)\s+F=\s*([\d\-\.E\+]+)\s+"
                                   "E0=\s*([\d\-\.E\+]+)\s+"
                                   "d\s*E\s*=\s*([\d\-\.E\+]+)\s+"
                                   "mag=\s*([\d\-\.E\+]+)")
        electronic_pattern = re.compile("\s*\w+\s*:(.*)")

        def smart_convert(header, num):
            if header == "N" or header == "ncg":
                return int(num)
            return float(num)

        header = []
        with zopen(filename, "r") as fid:
            for line in fid:
                line = line.strip()
                m = electronic_pattern.match(line)
                if m:
                    toks = m.group(1).split()
                    data = {header[i]: smart_convert(header[i], toks[i])
                            for i in xrange(len(toks))}
                    if toks[0] == "1":
                        electronic_steps.append([data])
                    else:
                        electronic_steps[-1].append(data)
                elif ionic_pattern.match(line.strip()):
                    m = ionic_pattern.match(line.strip())
                    ionic_steps.append({"F": float(m.group(2)),
                                        "E0": float(m.group(3)),
                                        "dE": float(m.group(4)),
                                        "mag": float(m.group(5))})
                elif re.match("^\s*N\s+E\s*", line):
                    header = line.strip().replace("d eps", "deps").split()
        self.electronic_steps = electronic_steps
        self.ionic_steps = ionic_steps

    @property
    def all_energies(self):
        """
        Compilation of all energies from all electronic steps and ionic steps
        as a tuple of list of energies, e.g.,
        ((4507.24605593, 143.824705755, -512.073149912, ...), ...)
        """
        all_energies = []
        for i in xrange(len(self.electronic_steps)):
            energies = [step["E"] for step in self.electronic_steps[i]]
            energies.append(self.ionic_steps[i]["F"])
            all_energies.append(tuple(energies))
        return tuple(all_energies)

    @property
    def final_energy(self):
        """
        Final energy from run.
        """
        return self.ionic_steps[-1]["F"]

    @property
    def to_dict(self):
        return {"electronic_steps": self.electronic_steps,
                "ionic_steps": self.ionic_steps}


class VaspParserError(Exception):
    """
    Exception class for Structure.
    Raised when the structure has problems, e.g., atoms that are too close.
    """

    def __init__(self, msg):
        self.msg = msg

    def __str__(self):
        return "VaspParserError : " + self.msg


def get_band_structure_from_vasp_multiple_branches(dir_name, efermi=None,
                                            structure=None, projections=False):
    """
    this method is used to get band structure info from a VASP directory. It
    takes into account that the run can be divided in several branches named
    "branch_x". If the run has not been divided in branches the method will
    turn to parsing vasprun.xml directly.

    The method returns None is there"s a parsing error

    Args:
        dir_name:
            Directory containing all bandstructure runs.
        efermi:
            Efermi for bandstructure.
        projections:
            True if you want to get the data on site projections if any
            Note that this is sometimes very large

    Returns:
        A BandStructure Object
    """
    #ToDo: Add better error handling!!!
    if os.path.exists(os.path.join(dir_name, "branch_0")):
        #get all branch dir names
        branch_dir_names = [os.path.abspath(d)
                            for d in glob.glob("{i}/branch_*"
                                               .format(i=dir_name))
                            if os.path.isdir(d)]

        #sort by the directory name (e.g, branch_10)
        sort_by = lambda x: int(x.split("_")[-1])
        sorted_branch_dir_names = sorted(branch_dir_names, key=sort_by)

        # populate branches with Bandstructure instances
        branches = []
        structure = None
        for dir_name in sorted_branch_dir_names:
            xml_file = os.path.join(dir_name, "vasprun.xml")
            if os.path.exists(xml_file):
                run = Vasprun(xml_file, parse_projected_eigen=projections)
                branches.append(run.get_band_structure(efermi=efermi))
                structure = run.final_structure
            else:
                # It might be better to throw an exception
                warnings.warn("Skipping {}. Unable to find {}"
                              .format(d=dir_name, f=xml_file))

        return get_reconstructed_band_structure(branches, efermi, structure)
    else:
        xml_file = os.path.join(dir_name, "vasprun.xml")
        #Better handling of Errors
        if os.path.exists(xml_file):
            return Vasprun(xml_file, parse_projected_eigen=projections) \
            .get_band_structure(kpoints_filename=None, efermi=efermi)
        else:
            return None


def get_adjusted_fermi_level(efermi, cbm, band_structure):
    """
    When running a band structure computations the fermi level needs to be
    take from the static run that gave the charge density used for the non-self
    consistent band structure run. Sometimes this fermi level is however a
    little too low because of the mismatch between the uniform grid used in
    the static run and the band structure k-points (e.g., the VBM is on Gamma
    and the Gamma point is not in the uniform mesh). Here we use a procedure
    consisting in looking for energy levels higher than the static fermi level
    (but lower than the LUMO) if any of these levels make the band structure
    appears insulating and not metallic anymore, we keep this adjusted fermi
    level. This procedure has shown to detect correctly most insulators.

    Args:
        cbm:
            the cbm of the static run
        efermi:
            the fermi energy of the static run
        run_bandstructure:
            a band_structure object

    Returns:
        a new adjusted fermi level
    """
    #make a working copy of band_structure
    bs_working = BandStructureSymmLine.from_dict(band_structure.to_dict)
    if bs_working.is_metal():
        e = efermi
        while e < cbm:
            e += 0.01
            bs_working._efermi = e
            if not bs_working.is_metal():
                return e
    return efermi<|MERGE_RESOLUTION|>--- conflicted
+++ resolved
@@ -1661,11 +1661,6 @@
 
         for (fcoords, dist, i) in filter(lambda d: d[1] <= max_r,
                                          self._distance_matrix[ind]["data"]):
-<<<<<<< HEAD
-            c = np.around(np.mod(fcoords, 1) * a)
-            intchg += self.data["diff"][c[0], c[1], c[2]]
-        return intchg / self.ngridpts
-=======
             c = np.rint(np.mod(fcoords, 1) * a)
             val = self.data["diff"][c[0], c[1], c[2]]
             for i, r in enumerate(radii):
@@ -1674,7 +1669,6 @@
 
         data[:, 1] /= self.ngridpts
         return data
->>>>>>> 8b9fce89
 
     def get_average_along_axis(self, ind):
         """
