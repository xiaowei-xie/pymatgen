--- conflicted
+++ resolved
@@ -258,13 +258,10 @@
         for b in branches_tmp:
             self._branches.append({'start_index':b[0], 'end_index':b[-1], 'name':(self._kpoints[b[0]].label + "-" + self._kpoints[b[-1]].label)})
 
-<<<<<<< HEAD
         self._is_spin_polarized = False
         if len(self._bands) == 2:
             self._is_spin_polarized = True
 
-=======
->>>>>>> 0ba195a6
     def get_branch_name(self, index):
         """
         Returns in what branch is the kpoint
@@ -307,20 +304,13 @@
         kpointvbm = None
         for i in range(self._nb_bands):
             for j in range(len(self._kpoints)):
-<<<<<<< HEAD
                 for spin in self._bands:
                     if self._bands[spin][i][j] < self._efermi:
                         if self._bands[spin][i][j] > max_tmp:
                             max_tmp = self._bands[spin][i][j]
                             index = j
                             kpointvbm = self._kpoints[j]
-=======
-                if self._bands[i]['energy'][j] < self._efermi:
-                    if self._bands[i]['energy'][j] > max_tmp:
-                        max_tmp = self._bands[i]['energy'][j]
-                        index = j
-                        kpointvbm = self._kpoints[j]
->>>>>>> 0ba195a6
+
         list_index_kpoints = []
         if kpointvbm.label != None:
             for i in range(len(self._kpoints)):
@@ -342,7 +332,6 @@
 
     def get_cbm(self):
         """
-<<<<<<< HEAD
         Returns data about the CBM.
         
         Returns:
@@ -373,36 +362,13 @@
                             index = j
                             kpointcbm = self._kpoints[j]
         list_index_kpoints = []
-=======
-        get the conduction band minimum (CBM). returns a dictionnary with
-        'band_index': a list of the indices of the band containing the CBM (please note that you can have several bands
-        sharing the CBM)
-        'kpoint_index': the list of indices in self._kpoints for the kpoint cbm. Please note that there can be several
-        kpoint_indices relating to the same kpoint (e.g., Gamma can occur at different spots in the band structure line plot)
-        'kpoint': the kpoint (as kpoint object)
-        'energy': the energy of the CBM
-        """
-        max_tmp = 1000.0
-        index = None
-        for i in range(self._nb_bands):
-            for j in range(len(self._kpoints)):
-                if self._bands[i]['energy'][j] > self._efermi:
-                    if self._bands[i]['energy'][j] < max_tmp:
-                        max_tmp = self._bands[i]['energy'][j]
-                        index = j
-                        kpointcbm = self._kpoints[j]
-
-        list_index_kpoints = []
-
->>>>>>> 0ba195a6
+
         if kpointcbm.label != None:
             for i in range(len(self._kpoints)):
                 if self._kpoints[i].label == kpointcbm.label:
                     list_index_kpoints.append(i)
         else:
             list_index_kpoints.append(index)
-        #get all other bands sharing the cbm
-<<<<<<< HEAD
         #get all other bands sharing the vbm
         list_index_band = {Spin.up:[]}
         if self.is_spin_polarized:
@@ -412,13 +378,7 @@
                 if math.fabs(self._bands[spin][i][index] - max_tmp) < 0.001:
                     list_index_band[spin].append(i)
         return {'band_index':list_index_band, 'kpoint_index':list_index_kpoints, 'kpoint':kpointcbm, 'energy':max_tmp}
-=======
-        list_index_band = []
-        for i in range(self._nb_bands):
-            if math.fabs(self._bands[i]['energy'][index] - max_tmp) < 0.001:
-                list_index_band.append(i)
-        return {'band_index': list_index_band, 'kpoint_index': list_index_kpoints, 'kpoint': kpointcbm, 'energy': max_tmp}
->>>>>>> 0ba195a6
+
 
     def get_band_gap(self):
         """
@@ -463,7 +423,6 @@
                     below = True
                 if self._bands[Spin.up][i][j] > self._efermi:
                     above = True
-<<<<<<< HEAD
             if above and below:
                 return True
             if self.is_spin_polarized:
@@ -478,11 +437,7 @@
                     return True
 
         return False
-=======
-                if above and below:
-                    return True
-                return False
->>>>>>> 0ba195a6
+
 
     @property
     def to_dict(self):
@@ -550,10 +505,7 @@
                 kpoints.append(k.frac_coords)
             for k, v in bs._labels_dict.iteritems():
                 labels_dict[k] = v.frac_coords
-<<<<<<< HEAD
         eigenvals = {Spin.up:[]}
-=======
->>>>>>> 0ba195a6
         for i in range(nb_bands):
             #eigenvals[Spin.up].append({'energy':[], 'occup':[]})
             for bs in list_bs:
