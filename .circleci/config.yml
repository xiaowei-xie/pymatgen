--- conflicted
+++ resolved
@@ -12,19 +12,6 @@
       - run:
           command: |
             export PATH=$HOME/miniconda3/bin:$PATH
-<<<<<<< HEAD
-            if [ ! -d "/root/miniconda3/envs/test_env" ]; then conda create --quiet --yes --name test_env python=3.6; fi
-            source activate test_env
-            conda install --quiet --yes numpy scipy matplotlib sympy cython
-            conda install --quiet --yes -c openbabel openbabel
-            conda install --quiet --yes -c clinicalgraphics vtk
-            conda install --quiet --yes cmake
-            conda install --quiet --yes -c conda-forge python-igraph
-            # conda update --quiet --all
-            mkdir coverage_reports
-            pip install --upgrade pip
-            pip install --upgrade numpy
-=======
             conda config --set always_yes yes --set changeps1 no
             conda update -q conda
             conda info -a
@@ -33,20 +20,11 @@
             conda update --quiet numpy scipy matplotlib sympy cython pandas networkx pytest pip cmake h5py
             conda install --quiet -c openbabel openbabel
             # conda install --quiet -c clinicalgraphics vtk
->>>>>>> f9883808
+            conda install --quiet -c conda-forge python-igraph
             pip install --quiet --ignore-installed -r requirements.txt -r requirements-optional.txt
             export CFLAGS=$CFLAGS" -std=gnu++11"
             pip install BoltzTraP2
             export CFLAGS=${CFLAGS%% -std=gnu++11}
-<<<<<<< HEAD
-            pip install --force-reinstall phonopy==1.11.12.121
-            rm -r coverage_reports
-      - save_cache: # special step to save dependency cache 
-          key: deps1-{{ .Branch }}-{{ checksum "requirements.txt" }}-{{ checksum "requirements-optional.txt" }}
-          paths:
-            - "/root/miniconda3/envs/test_env"
-=======
->>>>>>> f9883808
       - run:
           command: |
             export PATH=$HOME/miniconda3/bin:$PATH
